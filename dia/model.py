import time
from enum import Enum

import numpy as np
import torch
import torchaudio

# Assuming these imports are relative to the package structure
from .audio import apply_audio_delay, build_delay_indices, build_revert_indices, revert_audio_delay
from .config import DiaConfig
from .layers import DiaModel
from .state import DecoderInferenceState, DecoderOutput, EncoderInferenceState


DEFAULT_SAMPLE_RATE = 44100
SAMPLE_RATE_RATIO = 512


def _get_default_device():
    if torch.cuda.is_available():
        return torch.device("cuda")
    elif hasattr(torch.backends, "mps") and torch.backends.mps.is_available():
        return torch.device("mps")
    return torch.device("cpu")


def _sample_next_token(
    logits_BCxV: torch.Tensor,
    temperature: float,
    top_p: float,
    top_k: int | None,
    audio_eos_value: int,
) -> torch.Tensor:
    if temperature == 0.0:
        return torch.argmax(logits_BCxV, dim=-1)

    logits_BCxV = logits_BCxV / temperature

    if audio_eos_value is not None and audio_eos_value >= 0:
        top_logit_indices_BC = torch.argmax(logits_BCxV, dim=-1)
        eos_not_highest_mask_BC = top_logit_indices_BC != audio_eos_value
        mask_eos_unless_highest_BCxV = torch.zeros_like(logits_BCxV, dtype=torch.bool)
        mask_eos_unless_highest_BCxV[eos_not_highest_mask_BC, audio_eos_value] = True
        logits_BCxV = logits_BCxV.masked_fill(mask_eos_unless_highest_BCxV, -torch.inf)
        eos_highest_mask_BC = top_logit_indices_BC == audio_eos_value
        mask_eos_highest_BCxV = torch.zeros_like(logits_BCxV, dtype=torch.bool)
        mask_eos_highest_BCxV[eos_highest_mask_BC, :audio_eos_value] = True
        logits_BCxV = logits_BCxV.masked_fill(mask_eos_highest_BCxV, -torch.inf)

    if top_k is not None:
        _, top_k_indices_BCxV = torch.topk(logits_BCxV, k=top_k, dim=-1)
        mask = torch.ones_like(logits_BCxV, dtype=torch.bool)
        mask = mask.scatter(dim=-1, index=top_k_indices_BCxV, value=False)
        logits_BCxV = logits_BCxV.masked_fill(mask, -torch.inf)

    if top_p < 1.0:
        probs_BCxV = torch.softmax(logits_BCxV, dim=-1)
        sorted_probs_BCxV, sorted_indices_BCxV = torch.sort(probs_BCxV, dim=-1, descending=True)
        cumulative_probs_BCxV = torch.cumsum(sorted_probs_BCxV, dim=-1)

        sorted_indices_to_remove_BCxV = cumulative_probs_BCxV > top_p
        sorted_indices_to_remove_BCxV = torch.roll(sorted_indices_to_remove_BCxV, shifts=1, dims=-1)
        sorted_indices_to_remove_BCxV[..., 0] = torch.zeros_like(sorted_indices_to_remove_BCxV[..., 0])

        indices_to_remove_BCxV = torch.zeros_like(sorted_indices_to_remove_BCxV)
        indices_to_remove_BCxV = indices_to_remove_BCxV.scatter(
            dim=-1, index=sorted_indices_BCxV, src=sorted_indices_to_remove_BCxV
        )
        logits_BCxV = logits_BCxV.masked_fill(indices_to_remove_BCxV, -torch.inf)

    final_probs_BCxV = torch.softmax(logits_BCxV, dim=-1)

    sampled_indices_BC = torch.multinomial(final_probs_BCxV, num_samples=1)
    sampled_indices_C = sampled_indices_BC.squeeze(-1)
    return sampled_indices_C


class ComputeDtype(str, Enum):
    FLOAT32 = "float32"
    FLOAT16 = "float16"
    BFLOAT16 = "bfloat16"

    def to_dtype(self) -> torch.dtype:
        if self == ComputeDtype.FLOAT32:
            return torch.float32
        elif self == ComputeDtype.FLOAT16:
            return torch.float16
        elif self == ComputeDtype.BFLOAT16:
            return torch.bfloat16
        else:
            raise ValueError(f"Unsupported compute dtype: {self}")


class Dia:
    def __init__(
        self,
        config: DiaConfig,
        compute_dtype: str | ComputeDtype = ComputeDtype.FLOAT32,
        device: torch.device | None = None,
        load_dac: bool = True,
    ):
        """Initializes the Dia model.

        Args:
            config: The configuration object for the model.
            compute_dtype: The computation dtype to use.
            device: The device to load the model onto. If None, will automatically select the best available device.
            load_dac: Whether to load the DAC model.

        Raises:
            RuntimeError: If there is an error loading the DAC model.
        """
        super().__init__()
        self.config = config
        self.device = device if device is not None else _get_default_device()
        if isinstance(compute_dtype, str):
            compute_dtype = ComputeDtype(compute_dtype)
        self.compute_dtype = compute_dtype.to_dtype()
        self.model: DiaModel = DiaModel(config, self.compute_dtype)
        self.dac_model = None
        self._compiled_step = None
        self.load_dac = load_dac

        if not self.load_dac:
            print("Warning: DAC model will not be loaded. This is not recommended.")

        if torch.cuda.is_available():
            torch.backends.cuda.matmul.allow_tf32 = True

    @classmethod
    def from_local(
        cls,
        config_path: str,
        checkpoint_path: str,
        compute_dtype: str | ComputeDtype = ComputeDtype.FLOAT32,
        device: torch.device | None = None,
        load_dac: bool = True,
    ) -> "Dia":
        """Loads the Dia model from local configuration and checkpoint files.

        Args:
            config_path: Path to the configuration JSON file.
            checkpoint_path: Path to the model checkpoint (.pth) file.
            compute_dtype: The computation dtype to use.
            device: The device to load the model onto. If None, will automatically select the best available device.
            load_dac: Whether to load the DAC model.

        Returns:
            An instance of the Dia model loaded with weights and set to eval mode.

        Raises:
            FileNotFoundError: If the config or checkpoint file is not found.
            RuntimeError: If there is an error loading the checkpoint.
        """
        config = DiaConfig.load(config_path)
        if config is None:
            raise FileNotFoundError(f"Config file not found at {config_path}")

        dia = cls(config, compute_dtype, device, load_dac)

        try:
            state_dict = torch.load(checkpoint_path, map_location=dia.device)
            dia.model.load_state_dict(state_dict)
        except FileNotFoundError:
            raise FileNotFoundError(f"Checkpoint file not found at {checkpoint_path}")
        except Exception as e:
            raise RuntimeError(f"Error loading checkpoint from {checkpoint_path}") from e

        dia.model.to(dia.device)
        dia.model.eval()
        if load_dac:
            dia._load_dac_model()
        return dia

    @classmethod
    def from_pretrained(
        cls,
        model_name: str = "nari-labs/Dia-1.6B-0626",
        compute_dtype: str | ComputeDtype = ComputeDtype.FLOAT32,
        device: torch.device | None = None,
        load_dac: bool = True,
    ) -> "Dia":
        """Loads the Dia model from a Hugging Face Hub repository.

        Downloads the configuration and checkpoint files from the specified
        repository ID and then loads the model.

        Args:
            model_name: The Hugging Face Hub repository ID (e.g., "nari-labs/Dia-1.6B-0626").
            compute_dtype: The computation dtype to use.
            device: The device to load the model onto. If None, will automatically select the best available device.
            load_dac: Whether to load the DAC model.

        Returns:
            An instance of the Dia model loaded with weights and set to eval mode.

        Raises:
            FileNotFoundError: If config or checkpoint download/loading fails.
            RuntimeError: If there is an error loading the checkpoint.
        """
        if isinstance(compute_dtype, str):
            compute_dtype = ComputeDtype(compute_dtype)

        # Load model directly using DiaModel's from_pretrained which handles HF download
        try:
            loaded_model = DiaModel.from_pretrained(model_name, compute_dtype=compute_dtype.to_dtype())
        except Exception as e:
            raise RuntimeError(f"Error loading model from Hugging Face Hub ({model_name})") from e

        config = loaded_model.config  # Get config from the loaded model
        dia = cls(config, compute_dtype, device, load_dac)

        dia.model = loaded_model  # Assign the already loaded model
        dia.model.to(dia.device)
        dia.model.eval()
        if load_dac:
            dia._load_dac_model()
        return dia

    def _load_dac_model(self):
        """Loads the Descript Audio Codec (DAC) model.

        Downloads the DAC model if necessary and loads it onto the specified device.
        Sets the DAC model to evaluation mode.

        Raises:
            RuntimeError: If downloading or loading the DAC model fails.
        """
        import dac

        try:
            dac_model_path = dac.utils.download()
            dac_model = dac.DAC.load(dac_model_path).to(self.device)
            dac_model.eval()  # Ensure DAC is in eval mode
        except Exception as e:
            raise RuntimeError("Failed to load DAC model") from e
        self.dac_model = dac_model

    def _encode_text(self, text: str) -> torch.Tensor:
        """Encodes the input text string into a tensor of token IDs using byte-level encoding.

        Special tokens [S1] and [S2] are replaced by their byte values. The resulting
        sequence is truncated to the maximum configured text length.

        Args:
            text: The input text string.

        Returns:
            A tensor containing the encoded byte token IDs.
        """
        max_len = self.config.encoder_config.max_position_embeddings

        byte_text = text.encode("utf-8")
        # Replace special tokens with their byte values if needed by the specific tokenizer/config
        # Assuming byte values 1 and 2 are correct placeholders based on original code
        replaced_bytes = byte_text.replace(b"[S1]", b"\x01").replace(b"[S2]", b"\x02")
        text_tokens = list(replaced_bytes)
        return torch.tensor(
            text_tokens[:max_len],
            dtype=torch.long,
            device=self.device,
        )

    def _pad_text_input(self, text_tokens: list[torch.Tensor]) -> torch.Tensor:
        """Pads the text input to the maximum length."""
        text_pad_value = 0 
        max_len = self.config.encoder_config.max_position_embeddings
        batch_size = len(text_tokens)

        src_tokens = torch.full(
            (batch_size, 1, max_len),
            fill_value=text_pad_value,
            dtype=torch.long,
            device=self.device,
        )
        for i in range(batch_size):
            current_len = len(text_tokens[i])
            src_tokens[i, 0, :current_len] = text_tokens[i]
        return src_tokens

    def _prepare_audio_prompt(self, audio_prompts: list[torch.Tensor | None]) -> tuple[torch.Tensor, list[int]]:
        """Prepares the audio prompt tensor for the decoder.

        Handles padding, adds the beginning-of-sequence (BOS) token, applies the
        delay pattern, and determines the number of prefill steps for each item
        in the batch.

        Args:
            audio_prompts: A list of audio prompt tensors (encoded DAC frames) or None.
                           Each tensor should have shape [T, C].

        Returns:
            A tuple containing:
                - delayed_batch (torch.Tensor): The prepared audio prompt tensor with
                  delays applied, shape [B, T_max_padded, C].
                - prefill_steps (list[int]): A list containing the number of valid
                  tokens (including BOS) for each prompt in the batch.
        """
        num_channels = self.config.decoder_config.num_channels
        audio_bos_value = self.config.bos_token_id
        delay_pattern = self.config.delay_pattern
        max_delay_pattern = max(delay_pattern)
        batch_size = len(audio_prompts)

        max_len = max(p.shape[0] if p is not None else 0 for p in audio_prompts) + max_delay_pattern
        prefill_steps = []

        prefill = torch.full(
            (batch_size, max_len, num_channels),
            fill_value=-1,
            dtype=torch.int,
            device=self.device,
        )

        prefill[:, 0, :] = audio_bos_value

        for i in range(batch_size):
            prompt = audio_prompts[i]
            if prompt is not None:
                prompt = prompt.to(device=self.device, dtype=torch.int)
                prefill[i, 1 : prompt.shape[0] + 1, :] = prompt
                prefill_steps.append(prompt.shape[0] + 1)
            else:
                prefill_steps.append(1)

        delay_precomp = build_delay_indices(
            B=batch_size,
            T=max_len,
            C=num_channels,
            delay_pattern=delay_pattern,
        )

        delayed_batch = apply_audio_delay(
            audio_BxTxC=prefill,
            pad_value=-1,
            bos_value=audio_bos_value,
            precomp=delay_precomp,
        )

        return delayed_batch, prefill_steps

    def _prepare_generation(
        self,
        text: torch.Tensor,
        audio_prompts: list[torch.Tensor | None],
        max_tokens: int | None = None,
    ):
        """Initializes the model state for generation.

        Encodes the text input (conditional and unconditional), prepares the
        encoder and decoder states (including KV caches and cross-attention),
        prepares the audio prompt, and performs the initial decoder prefill steps
        based on the audio prompts.

        Args:
            text: The padded text input tensor, shape [B, 1, T_text].
            audio_prompts: A list of prepared audio prompt tensors or None.

        Returns:
            A tuple containing:
                - dec_state (DecoderInferenceState): The initialized decoder state.
                - dec_output (DecoderOutput): The initialized decoder output manager,
                  containing the prefilled audio tokens.
        """
        batch_size = text.shape[0]

        enc_input_uncond = torch.zeros_like(text)
        enc_input_cond = text
        stacked_inputs = torch.stack([enc_input_uncond, enc_input_cond], dim=1)
        enc_input = stacked_inputs.view(2 * batch_size, -1)

        enc_state = EncoderInferenceState.new(self.config, enc_input_cond)
        encoder_out = self.model.encoder(enc_input, enc_state)

        dec_cross_attn_cache = self.model.decoder.precompute_cross_attn_cache(encoder_out)
        dec_state = DecoderInferenceState.new(
            self.config,
            enc_state,
            encoder_out,
            dec_cross_attn_cache,
            self.compute_dtype,
            max_generation_length=max_tokens,
        )
        prefill, prefill_steps = self._prepare_audio_prompt(audio_prompts)

        dec_output = DecoderOutput.new(batch_size, self.config, self.device)
        dec_output.prefill(prefill, prefill_steps)

        dec_step = min(prefill_steps) - 1
        if dec_step > 0:
            dec_state.prepare_step(0, dec_step)
            tokens_BxTxC = dec_output.get_tokens_at(0, dec_step).repeat_interleave(2, dim=0)
            self.model.decoder.forward(tokens_BxTxC, dec_state)

        return dec_state, dec_output

    def _decoder_step(
        self,
        tokens_Bx1xC: torch.Tensor,
        dec_state: DecoderInferenceState,
        cfg_scale: float,
        temperature: float,
        top_p: float,
        top_k: int,
        current_idx: int,
    ) -> torch.Tensor:
        """Performs a single step of the decoder inference.

        Takes the tokens from the previous step, runs them through the decoder
        (for both conditional and unconditional paths), applies classifier-free
        guidance (CFG), samples the next token using temperature, top-p, and top-k
        sampling, and applies constraints (e.g., preventing EOS in certain channels).

        Args:
            tokens_Bx1xC: The input tokens for the current step, shape [2*B, 1, C].
                         Repeated for CFG (unconditional and conditional).
            dec_state: The current state of the decoder (KV caches, etc.).
            cfg_scale: The scale factor for classifier-free guidance.
            temperature: The temperature for sampling.
            top_p: The cumulative probability threshold for top-p sampling.
            top_k: The number of top logits to consider for top-k sampling.
            current_idx: The current generation step index.

        Returns:
            torch.Tensor: The sampled next tokens for each item in the batch,
                          shape [B, C].
        """
        B = tokens_Bx1xC.shape[0] // 2

        audio_eos_value = self.config.eos_token_id
        logits_Bx1xCxV = self.model.decoder.decode_step(tokens_Bx1xC, dec_state, current_idx)

        logits_last_2BxCxV = logits_Bx1xCxV[:, -1]
        logits_last_Bx2xCxV = logits_last_2BxCxV.view(B, 2, *logits_last_2BxCxV.shape[1:])

        uncond_logits_BxCxV = logits_last_Bx2xCxV[:, 0, :, :]  # Shape [B, C, V]
        cond_logits_BxCxV = logits_last_Bx2xCxV[:, 1, :, :]  # Shape [B, C, V]
        logits_BxCxV = cond_logits_BxCxV + cfg_scale * (cond_logits_BxCxV - uncond_logits_BxCxV)

<<<<<<< HEAD
        _, top_k_indices_BxCxk = torch.topk(logits_BxCxV, k=top_k, dim=-1)
        mask_BxCxV = torch.ones_like(logits_BxCxV, dtype=torch.bool)
        mask_BxCxV = mask_BxCxV.scatter(dim=-1, index=top_k_indices_BxCxk, value=False)
        logits_BxCxV = cond_logits_BxCxV.masked_fill(mask_BxCxV, -torch.inf)

        logits_BxCxV[:, audio_eos_value + 1 :] = torch.full_like(
            logits_BxCxV[:, audio_eos_value + 1 :],
=======
        logits_BxCxV[:, :, audio_eos_value + 1 :] = torch.full_like(
            logits_BxCxV[:, :, audio_eos_value + 1 :],
>>>>>>> 2811af1c
            fill_value=-torch.inf,
        )
        logits_BxCxV[:, 1:, audio_eos_value:] = torch.full_like(
            logits_BxCxV[:, 1:, audio_eos_value:],
            fill_value=-torch.inf,
        )

        flat_logits_BCxV = logits_BxCxV.view(B * self.config.decoder_config.num_channels, -1)

        pred_BC = _sample_next_token(
            flat_logits_BCxV.float(),
            temperature=temperature,
            top_p=top_p,
            top_k=top_k,
            audio_eos_value=audio_eos_value,
        )

        pred_BxC = pred_BC.view(B, self.config.decoder_config.num_channels)
        return pred_BxC

    def _generate_output(self, generated_codes: torch.Tensor, lengths_Bx: torch.Tensor) -> list[np.ndarray]:
        """Converts generated delayed codes into audio waveforms.

        Reverts the delay pattern applied during generation, decodes the resulting
        codebook using the DAC model (if loaded), and returns a list of audio
        waveforms as NumPy arrays. If DAC is not loaded, returns the raw codebook indices.

        Args:
            generated_codes: The tensor of generated audio codes with delays,
                             shape [B, T_gen, C].
            lengths_Bx: A tensor containing the valid length of generated codes
                        (excluding padding and BOS/EOS markers) for each item
                        in the batch, shape [B].

        Returns:
            A list of NumPy arrays, where each array represents the generated audio
            waveform for one item in the batch. If DAC is not loaded, returns the
            raw, reverted codebook indices as NumPy arrays.
        """
        num_channels = self.config.decoder_config.num_channels
        batch_size = generated_codes.shape[0]
        seq_length = generated_codes.shape[1]
        delay_pattern = self.config.delay_pattern
        audio_pad_value = self.config.pad_token_id
        max_delay_pattern = max(delay_pattern)

        revert_precomp = build_revert_indices(
            B=batch_size,
            T=seq_length,
            C=num_channels,
            delay_pattern=delay_pattern,
        )

        codebook = revert_audio_delay(
            audio_BxTxC=generated_codes,
            pad_value=audio_pad_value,
            precomp=revert_precomp,
            T=seq_length,
        )[:, :-max_delay_pattern, :]

        min_valid_index = 0
        max_valid_index = 1023
        invalid_mask = (codebook < min_valid_index) | (codebook > max_valid_index)
        codebook[invalid_mask] = 0

        audios = []

        if self.load_dac:
            for i in range(batch_size):
                audio = self._decode(codebook[i, : lengths_Bx[i], :])
                audio_np = audio.cpu().numpy()
                audios.append(audio_np)
        else:
            for i in range(batch_size):
                audios.append(codebook[i, : lengths_Bx[i], :].cpu().numpy())
        return audios

    @torch.no_grad()
    @torch.inference_mode()
    def _encode(self, audio: torch.Tensor) -> torch.Tensor:
        """
        Encodes the given audio waveform into a tensor of DAC codebook indices
        """
        audio = audio.unsqueeze(0)
        audio_data = self.dac_model.preprocess(audio, DEFAULT_SAMPLE_RATE)
        _, encoded_frame, _, _, _ = self.dac_model.encode(audio_data)
        encoded_frame: torch.Tensor
        return encoded_frame.squeeze(0).transpose(0, 1)

    @torch.no_grad()
    @torch.inference_mode()
    def _decode(self, audio_codes: torch.Tensor) -> torch.Tensor:
        """
        Decodes the given frames into an output audio waveform
        """
        audio_codes = audio_codes.unsqueeze(0).transpose(1, 2)
        audio_values, _, _ = self.dac_model.quantizer.from_codes(audio_codes)
        audio_values = self.dac_model.decode(audio_values)
        audio_values: torch.Tensor
        return audio_values.squeeze()

    def load_audio(self, audio_path: str) -> torch.Tensor:
        """Loads and preprocesses an audio file for use as a prompt.

        Loads the audio file, resamples it to the target sample rate if necessary,
        preprocesses it using the DAC model's preprocessing, and encodes it into
        DAC codebook indices.

        Args:
            audio_path: Path to the audio file.

        Returns:
            torch.Tensor: The encoded audio prompt as DAC codebook indices,
                          shape [T, C].

        Raises:
            RuntimeError: If the DAC model is not loaded (`load_dac=False` during init).
            FileNotFoundError: If the audio file cannot be found.
            Exception: If there's an error during loading or processing.
        """
        if self.dac_model is None:
            raise RuntimeError("DAC model is required for loading audio prompts but was not loaded.")
        audio, sr = torchaudio.load(audio_path, channels_first=True)  # C, T
        if sr != DEFAULT_SAMPLE_RATE:
            audio = torchaudio.functional.resample(audio, sr, DEFAULT_SAMPLE_RATE)
        # Convert to mono if stereo
        if audio.shape[0] > 1:
            audio = torch.mean(audio, dim=0, keepdim=True)  # Average channels to get mono
        return self._encode(audio.to(self.device))

    def save_audio(self, path: str, audio: np.ndarray):
        """Saves the generated audio waveform to a file.

        Uses the soundfile library to write the NumPy audio array to the specified
        path with the default sample rate.

        Args:
            path: The path where the audio file will be saved.
            audio: The audio waveform as a NumPy array.
        """
        import soundfile as sf

        sf.write(path, audio, DEFAULT_SAMPLE_RATE)

    @torch.inference_mode()
    def generate(
        self,
        text: str | list[str],
        max_tokens: int = 3072,
        cfg_scale: float = 3.0,
        temperature: float = 1.2,
        top_p: float = 0.95,
        use_torch_compile: bool = False,
        cfg_filter_top_k: int = 45,
        audio_prompt: list[str | torch.Tensor | None] | str | torch.Tensor | None = None,
        audio_prompt_path: list[str | torch.Tensor | None] | str | torch.Tensor | None = None,
        use_cfg_filter: bool | None = None,
        verbose: bool = False,
    ) -> np.ndarray | list[np.ndarray]:
        """Generates audio corresponding to the input text.

        Args:
            text: The input text prompt, or a list of text prompts for batch generation.
            max_tokens: The maximum number of audio tokens to generate per prompt.
                        Defaults to the model's configured audio length if None.
            cfg_scale: The scale factor for classifier-free guidance (CFG). Higher values
                       lead to stronger guidance towards the text prompt.
            temperature: The temperature for sampling. Higher values increase randomness.
            top_p: The cumulative probability threshold for nucleus (top-p) sampling.
            use_torch_compile: Whether to compile the generation steps using torch.compile.
                               Can significantly speed up generation after the initial
                               compilation overhead. Defaults to False.
            cfg_filter_top_k: The number of top logits to consider during CFG filtering.
                              (Note: This parameter name might be slightly misleading based
                              on the code; it's used in the `_sample_next_token` function.)
            audio_prompt: An audio prompt or list of prompts to condition the generation.
                          Can be a file path (str), a pre-loaded tensor (DAC codes), or None.
                          If a list, its length must match the batch size of the text input.
            audio_prompt_path: (Deprecated) Use `audio_prompt` instead.
            use_cfg_filter: (Deprecated) This parameter is no longer used.
            verbose: If True, prints progress information during generation, including
                     speed metrics.

        Returns:
            If a single text prompt was provided, returns a NumPy array containing the
            generated audio waveform.
            If a list of text prompts was provided, returns a list of NumPy arrays,
            each corresponding to a prompt in the input list. Returns None for a
            sequence if no audio was generated for it.
        """
        batch_size = len(text) if isinstance(text, list) else 1
        audio_eos_value = self.config.eos_token_id
        audio_pad_value = self.config.pad_token_id
        delay_pattern = self.config.delay_pattern
        max_delay_pattern = max(delay_pattern)
        delay_pattern_Cx = torch.tensor(delay_pattern, device=self.device, dtype=torch.long)
        self.model.eval()

        if audio_prompt_path:
            print("Warning: audio_prompt_path is deprecated. Use audio_prompt instead.")
            audio_prompt = audio_prompt_path
        if use_cfg_filter is not None:
            print("Warning: use_cfg_filter is deprecated.")

        if verbose:
            total_start_time = time.time()

        if use_torch_compile and not hasattr(self, "_compiled"):
            # Compilation can take about a minute.
            self._prepare_generation = torch.compile(self._prepare_generation, dynamic=True, fullgraph=True)
            self._decoder_step = torch.compile(self._decoder_step, fullgraph=True, mode="max-autotune")
            self._compiled = True

        if isinstance(audio_prompt, list):
            audio_prompt = [self.load_audio(p) if isinstance(p, str) else p for p in audio_prompt]
        elif isinstance(audio_prompt, str):
            audio_prompt = [self.load_audio(audio_prompt)]
        elif isinstance(audio_prompt, torch.Tensor):
            audio_prompt = [audio_prompt]
        elif audio_prompt is None:
            audio_prompt = [None] * batch_size

        assert len(audio_prompt) == batch_size, "Number of audio prompts must match batch size"

        if isinstance(text, list):
            text = [self._encode_text(t) for t in text]
        else:
            text = [self._encode_text(text)]
        text = self._pad_text_input(text)

        dec_state, dec_output = self._prepare_generation(text, audio_prompt, max_tokens=max_tokens)
        dec_step = min(dec_output.prefill_steps) - 1
        current_idx = torch.tensor([dec_step], device=self.device)

        eos_detected_Bx = torch.zeros((batch_size,), dtype=torch.bool, device=self.device)
        eos_countdown_Bx = torch.full((batch_size,), -1, dtype=torch.long, device=self.device)
        finished_step_Bx = torch.full((batch_size,), -1, dtype=torch.long, device=self.device)

        bos_over = False

        if verbose:
            print("generate: starting generation loop")
            if use_torch_compile:
                print("generate: using use_torch_compile=True, the first step may be slow")
            start_time = time.time()

        # --- Generation Loop ---
        while dec_step < max_tokens:
            if (eos_countdown_Bx == 0).all():
                break

            current_step_idx = dec_step + 1
            torch.compiler.cudagraph_mark_step_begin()
            dec_state.prepare_step(dec_step)
            tokens_Bx1xC = dec_output.get_tokens_at(dec_step).repeat_interleave(2, dim=0)  # Repeat for CFG

            pred_BxC = self._decoder_step(
                tokens_Bx1xC,
                dec_state,
                cfg_scale,
                temperature,
                top_p,
                cfg_filter_top_k,
                current_idx,
            )

            current_idx += 1

            active_mask_Bx = eos_countdown_Bx != 0
            eos_trigger_Bx = torch.zeros_like(active_mask_Bx)
            if active_mask_Bx.any():
                is_eos_token = (~eos_detected_Bx[active_mask_Bx]) & (pred_BxC[active_mask_Bx, 0] == audio_eos_value)
                is_max_len = current_step_idx >= max_tokens - max_delay_pattern
                eos_trigger_Bx[active_mask_Bx] = is_eos_token | is_max_len
            eos_detected_Bx |= eos_trigger_Bx
            start_countdown_mask_Bx = eos_trigger_Bx & (eos_countdown_Bx < 0)
            if start_countdown_mask_Bx.any():
                eos_countdown_Bx[start_countdown_mask_Bx] = max_delay_pattern
                finished_step_Bx[start_countdown_mask_Bx] = current_step_idx

            padding_mask_Bx = eos_countdown_Bx > 0
            if padding_mask_Bx.any():
                pred_active_BxC = pred_BxC[padding_mask_Bx].clone()
                countdown_active_Bx = eos_countdown_Bx[padding_mask_Bx]
                step_after_eos_Bx = max_delay_pattern - countdown_active_Bx
                step_after_eos_Bx_ = step_after_eos_Bx.unsqueeze(1)
                delay_pattern_Cx_ = delay_pattern_Cx.unsqueeze(0)
                eos_mask_NxC = step_after_eos_Bx_ == delay_pattern_Cx_
                pad_mask_NxC = step_after_eos_Bx_ > delay_pattern_Cx_
                pred_active_BxC[eos_mask_NxC] = audio_eos_value
                pred_active_BxC[pad_mask_NxC] = audio_pad_value
                pred_BxC[padding_mask_Bx] = pred_active_BxC
                eos_countdown_Bx[padding_mask_Bx] -= 1

            # --- Update BOS flag (Original) ---
            if not bos_over:
                bos_over = all(
                    dec_step - prefill_step > max_delay_pattern for prefill_step in dec_output.prefill_steps
                )

            dec_output.update_one(pred_BxC, current_step_idx, not bos_over)

            dec_step += 1

            if verbose and dec_step % 86 == 0:
                duration = time.time() - start_time
                if duration > 0:
                    print(
                        f"generate step {dec_step}: speed={86 * batch_size / duration:.3f} tokens/s, realtime factor={batch_size / duration:.3f}x"
                    )
                start_time = time.time()

        # --- Finalize and Extract Output ---
        final_step = dec_step + 1

        finished_step_Bx[finished_step_Bx == -1] = final_step - max_delay_pattern

        prefill_steps_tensor = torch.tensor(dec_output.prefill_steps, device=self.device)
        lengths_Bx = finished_step_Bx - prefill_steps_tensor
        lengths_Bx = torch.clamp(lengths_Bx, min=0)

        max_len = lengths_Bx.max().item() + max_delay_pattern
        outputs = []

        if max_len > 0:
            num_channels = self.config.decoder_config.num_channels
            audio_pad_value = self.config.pad_token_id
            generated_codes = torch.full(
                (batch_size, max_len, num_channels),
                fill_value=audio_pad_value,
                dtype=torch.long,
                device=self.device,
            )

            for i in range(batch_size):
                start_step = dec_output.prefill_steps[i]
                actual_len = lengths_Bx[i].item() + max_delay_pattern
                if actual_len > 0:
                    tokens_to_copy = dec_output.generated_tokens[i, start_step : start_step + actual_len, :]
                    generated_codes[i, :actual_len, :] = tokens_to_copy

            if verbose:
                avg_steps = lengths_Bx.float().mean().item()
                total_duration = time.time() - total_start_time
                print(f"generate: avg steps={avg_steps:.1f}, total duration={total_duration:.3f}s")

            del dec_state

            outputs = self._generate_output(generated_codes, lengths_Bx)
        else:
            print("Warning: Nothing generated for any sequence in the batch.")
            outputs = [None] * batch_size

        return outputs if batch_size > 1 else outputs[0]<|MERGE_RESOLUTION|>--- conflicted
+++ resolved
@@ -263,7 +263,7 @@
 
     def _pad_text_input(self, text_tokens: list[torch.Tensor]) -> torch.Tensor:
         """Pads the text input to the maximum length."""
-        text_pad_value = 0 
+        text_pad_value = 0
         max_len = self.config.encoder_config.max_position_embeddings
         batch_size = len(text_tokens)
 
@@ -437,18 +437,13 @@
         cond_logits_BxCxV = logits_last_Bx2xCxV[:, 1, :, :]  # Shape [B, C, V]
         logits_BxCxV = cond_logits_BxCxV + cfg_scale * (cond_logits_BxCxV - uncond_logits_BxCxV)
 
-<<<<<<< HEAD
         _, top_k_indices_BxCxk = torch.topk(logits_BxCxV, k=top_k, dim=-1)
         mask_BxCxV = torch.ones_like(logits_BxCxV, dtype=torch.bool)
         mask_BxCxV = mask_BxCxV.scatter(dim=-1, index=top_k_indices_BxCxk, value=False)
         logits_BxCxV = cond_logits_BxCxV.masked_fill(mask_BxCxV, -torch.inf)
 
-        logits_BxCxV[:, audio_eos_value + 1 :] = torch.full_like(
-            logits_BxCxV[:, audio_eos_value + 1 :],
-=======
         logits_BxCxV[:, :, audio_eos_value + 1 :] = torch.full_like(
             logits_BxCxV[:, :, audio_eos_value + 1 :],
->>>>>>> 2811af1c
             fill_value=-torch.inf,
         )
         logits_BxCxV[:, 1:, audio_eos_value:] = torch.full_like(
