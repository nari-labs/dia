import time
from enum import Enum

import dac
import numpy as np
import torch
import torchaudio

# Assuming these imports are relative to the package structure
from .audio import apply_audio_delay, build_delay_indices, build_revert_indices, decode, revert_audio_delay
from .config import DiaConfig
from .layers import DiaModel
from .state import DecoderInferenceState, DecoderOutput, EncoderInferenceState


DEFAULT_SAMPLE_RATE = 44100
SAMPLE_RATE_RATIO = 512


def _get_default_device():
    if torch.cuda.is_available():
        return torch.device("cuda")
    elif hasattr(torch.backends, "mps") and torch.backends.mps.is_available():
        return torch.device("mps")
    return torch.device("cpu")


def _sample_next_token(
    logits_BCxV: torch.Tensor,
    temperature: float,
    top_p: float,
    audio_eos_value: int,
) -> torch.Tensor:
    if temperature == 0.0:
        return torch.argmax(logits_BCxV, dim=-1)

    logits_BCxV = logits_BCxV / temperature
<<<<<<< HEAD
    if cfg_filter_top_k is not None:
        _, top_k_indices_BCxV = torch.topk(logits_BCxV, k=cfg_filter_top_k, dim=-1)
        mask = torch.ones_like(logits_BCxV, dtype=torch.bool)
        mask = mask.scatter(dim=-1, index=top_k_indices_BCxV, value=False)
        logits_BCxV = logits_BCxV.masked_fill(mask, -torch.inf)
=======

    if audio_eos_value is not None and audio_eos_value >= 0:
        top_logit_indices_BC = torch.argmax(logits_BCxV, dim=-1)
        eos_not_highest_mask_BC = top_logit_indices_BC != audio_eos_value
        mask_eos_unless_highest_BCxV = torch.zeros_like(logits_BCxV, dtype=torch.bool)
        if eos_not_highest_mask_BC.any():
            mask_eos_unless_highest_BCxV[eos_not_highest_mask_BC, audio_eos_value] = True
        logits_BCxV = logits_BCxV.masked_fill(mask_eos_unless_highest_BCxV, -torch.inf)
>>>>>>> 4ced4468

    if top_p < 1.0:
        probs_BCxV = torch.softmax(logits_BCxV, dim=-1)
        sorted_probs_BCxV, sorted_indices_BCxV = torch.sort(probs_BCxV, dim=-1, descending=True)
        cumulative_probs_BCxV = torch.cumsum(sorted_probs_BCxV, dim=-1)

        sorted_indices_to_remove_BCxV = cumulative_probs_BCxV > top_p
        sorted_indices_to_remove_BCxV = torch.roll(sorted_indices_to_remove_BCxV, shifts=1, dims=-1)
        sorted_indices_to_remove_BCxV[..., 0] = torch.zeros_like(sorted_indices_to_remove_BCxV[..., 0])

        indices_to_remove_BCxV = torch.zeros_like(sorted_indices_to_remove_BCxV)
        indices_to_remove_BCxV = indices_to_remove_BCxV.scatter(
            dim=-1, index=sorted_indices_BCxV, src=sorted_indices_to_remove_BCxV
        )
        logits_BCxV = logits_BCxV.masked_fill(indices_to_remove_BCxV, -torch.inf)

    final_probs_BCxV = torch.softmax(logits_BCxV, dim=-1)

    sampled_indices_BC = torch.multinomial(final_probs_BCxV, num_samples=1)
    sampled_indices_C = sampled_indices_BC.squeeze(-1)
    return sampled_indices_C


class ComputeDtype(str, Enum):
    FLOAT32 = "float32"
    FLOAT16 = "float16"
    BFLOAT16 = "bfloat16"

    def to_dtype(self) -> torch.dtype:
        if self == ComputeDtype.FLOAT32:
            return torch.float32
        elif self == ComputeDtype.FLOAT16:
            return torch.float16
        elif self == ComputeDtype.BFLOAT16:
            return torch.bfloat16
        else:
            raise ValueError(f"Unsupported compute dtype: {self}")


class Dia:
    def __init__(
        self,
        config: DiaConfig,
        compute_dtype: str | ComputeDtype = ComputeDtype.FLOAT32,
        device: torch.device | None = None,
    ):
        """Initializes the Dia model.

        Args:
            config: The configuration object for the model.
            compute_dtype: The computation dtype to use.
            device: The device to load the model onto. If None, will automatically select the best available device.

        Raises:
            RuntimeError: If there is an error loading the DAC model.
        """
        super().__init__()
        self.config = config
        self.device = device if device is not None else _get_default_device()
        if isinstance(compute_dtype, str):
            compute_dtype = ComputeDtype(compute_dtype)
        self.compute_dtype = compute_dtype.to_dtype()
        self.model: DiaModel = DiaModel(config, self.compute_dtype)
        self.dac_model = None
        self._compiled_step = None

        if torch.cuda.is_available():
            torch.backends.cuda.matmul.allow_tf32 = True

    @classmethod
    def from_local(
        cls,
        config_path: str,
        checkpoint_path: str,
        compute_dtype: str | ComputeDtype = ComputeDtype.FLOAT32,
        device: torch.device | None = None,
    ) -> "Dia":
        """Loads the Dia model from local configuration and checkpoint files.

        Args:
            config_path: Path to the configuration JSON file.
            checkpoint_path: Path to the model checkpoint (.pth) file.
            compute_dtype: The computation dtype to use.
            device: The device to load the model onto. If None, will automatically select the best available device.

        Returns:
            An instance of the Dia model loaded with weights and set to eval mode.

        Raises:
            FileNotFoundError: If the config or checkpoint file is not found.
            RuntimeError: If there is an error loading the checkpoint.
        """
        config = DiaConfig.load(config_path)
        if config is None:
            raise FileNotFoundError(f"Config file not found at {config_path}")

        dia = cls(config, compute_dtype, device)

        try:
            state_dict = torch.load(checkpoint_path, map_location=dia.device)
            dia.model.load_state_dict(state_dict)
        except FileNotFoundError:
            raise FileNotFoundError(f"Checkpoint file not found at {checkpoint_path}")
        except Exception as e:
            raise RuntimeError(f"Error loading checkpoint from {checkpoint_path}") from e

        dia.model.to(dia.device)
        dia.model.eval()
        dia._load_dac_model()
        return dia

    @classmethod
    def from_pretrained(
        cls,
        model_name: str = "nari-labs/Dia-1.6B",
        compute_dtype: str | ComputeDtype = ComputeDtype.FLOAT32,
        device: torch.device | None = None,
    ) -> "Dia":
        """Loads the Dia model from a Hugging Face Hub repository.

        Downloads the configuration and checkpoint files from the specified
        repository ID and then loads the model.

        Args:
            model_name: The Hugging Face Hub repository ID (e.g., "nari-labs/Dia-1.6B").
            compute_dtype: The computation dtype to use.
            device: The device to load the model onto. If None, will automatically select the best available device.

        Returns:
            An instance of the Dia model loaded with weights and set to eval mode.

        Raises:
            FileNotFoundError: If config or checkpoint download/loading fails.
            RuntimeError: If there is an error loading the checkpoint.
        """
        if isinstance(compute_dtype, str):
            compute_dtype = ComputeDtype(compute_dtype)

        # Load model directly using DiaModel's from_pretrained which handles HF download
        try:
            loaded_model = DiaModel.from_pretrained(model_name, compute_dtype=compute_dtype.to_dtype())
        except Exception as e:
            raise RuntimeError(f"Error loading model from Hugging Face Hub ({model_name})") from e

        config = loaded_model.config  # Get config from the loaded model
        dia = cls(config, compute_dtype, device)

        dia.model = loaded_model  # Assign the already loaded model
        dia.model.to(dia.device)
        dia.model.eval()
        dia._load_dac_model()
        return dia

    def _load_dac_model(self):
        try:
            dac_model_path = dac.utils.download()
            dac_model = dac.DAC.load(dac_model_path).to(self.device)
            dac_model.eval()  # Ensure DAC is in eval mode
        except Exception as e:
            raise RuntimeError("Failed to load DAC model") from e
        self.dac_model = dac_model

    def _encode_text(self, text: str) -> torch.Tensor:
        """Encodes the input text into a tensor of token IDs."""
        max_len = self.config.data.text_length

        byte_text = text.encode("utf-8")
        # Replace special tokens with their byte values if needed by the specific tokenizer/config
        # Assuming byte values 1 and 2 are correct placeholders based on original code
        replaced_bytes = byte_text.replace(b"[S1]", b"\x01").replace(b"[S2]", b"\x02")
<<<<<<< HEAD
        text_tokens = list(replaced_bytes)
        return torch.tensor(
            text_tokens[:max_len],
            dtype=torch.long,
            device=self.device,
        )

    def _pad_text_input(self, text_tokens: torch.Tensor) -> torch.Tensor:
        """Pads the text input to the maximum length."""
        text_pad_value = self.config.data.text_pad_value
        max_len = self.config.data.text_length

        current_len = len(text_tokens)
        src_tokens = torch.full(
            (1, max_len),
            fill_value=text_pad_value,
            dtype=torch.long,
            device=self.device,
        )
        src_tokens[0, :current_len] = text_tokens
=======
        text_tokens = list(replaced_bytes)  # Convert to list of integer byte values

        current_len = len(text_tokens)
        padding_needed = max_len - current_len
        if padding_needed <= 0:
            # Truncate if too long
            text_tokens = text_tokens[:max_len]
            padded_text_np = np.array(text_tokens, dtype=np.uint8)
        else:
            # Pad if too short
            padded_text_np = np.pad(
                text_tokens,
                (0, padding_needed),
                mode="constant",
                constant_values=text_pad_value,
            ).astype(np.uint8)

        # Convert to tensor
        src_tokens = torch.from_numpy(padded_text_np).to(torch.long).to(self.device).unsqueeze(0)  # [1, S] (use long)
>>>>>>> 4ced4468
        return src_tokens

    def _prepare_audio_prompt(self, audio_prompts: list[torch.Tensor | None]) -> tuple[torch.Tensor, list[int]]:
        num_channels = self.config.data.channels
        audio_bos_value = self.config.data.audio_bos_value
        delay_pattern = self.config.data.delay_pattern
        max_delay_pattern = max(delay_pattern)
        batch_size = len(audio_prompts)

        prepared_prompts = []
        prefill_steps = []

<<<<<<< HEAD
        parts = [
            torch.full(
                (1, num_channels),
                fill_value=audio_bos_value,
                dtype=torch.int,
                device=self.device,
            )
        ]
=======
        bos = torch.full(
            (1, num_channels),
            fill_value=audio_bos_value,
            dtype=torch.int,
            device=self.device,
        )
>>>>>>> 4ced4468

        for i in range(batch_size):
            prompt = audio_prompts[i]

            if prompt is None:
                current_prompt = bos
            else:
                # Ensure prompt is on the correct device and has correct dtype
                prompt = prompt.to(device=self.device, dtype=torch.long)  # Use long
                if prompt.dim() != 2 or prompt.shape[1] != num_channels:
                    raise ValueError(
                        f"Audio prompt {i} has incorrect shape {prompt.shape}. Expected [T, {num_channels}]"
                    )
                current_prompt = torch.cat([bos, prompt], dim=0)

            current_len = current_prompt.shape[0]
            prepared_prompts.append(current_prompt)
            prefill_steps.append(current_len)

        # Pad each prompt to the max length in the batch
        max_len = max(p.shape[0] for p in prepared_prompts)
        padded_prompts = []
        for p in prepared_prompts:
            padding_needed = max_len - p.shape[0]
            if padding_needed > 0:
                pad_tensor = torch.full(
                    (padding_needed, num_channels),
                    fill_value=-1,  # Use -1 as temporary pad before delay application
                    dtype=torch.int,
                    device=self.device,
                )
                p = torch.cat([p, pad_tensor], dim=0)
            padded_prompts.append(p)

<<<<<<< HEAD
        if audio_prompt is not None:
            prefill_step += audio_prompt.shape[0]
            parts.append(audio_prompt)
=======
        # Stack into a batch
        batched_prompts = torch.stack(padded_prompts, dim=0)  # Shape [B, max_len, C]
>>>>>>> 4ced4468

        # Add delay pattern padding
        delay_pad_tensor = torch.full(
            (batch_size, max_delay_pattern, num_channels),
            fill_value=-1,  # Use -1 for delay padding before apply_audio_delay
            dtype=torch.int,
            device=self.device,
        )
<<<<<<< HEAD
        parts.append(delay_pad_tensor)
        prefill = torch.cat(parts, dim=0)
=======
        # Shape [B, max_len + max_delay_pattern, C]
        batched_prompts_padded = torch.cat([batched_prompts, delay_pad_tensor], dim=1)
>>>>>>> 4ced4468

        # Apply delay pattern
        T_padded = batched_prompts_padded.shape[1]
        delay_precomp = build_delay_indices(
            B=batch_size,
            T=T_padded,
            C=num_channels,
            delay_pattern=delay_pattern,
        )

        # Apply audio delay expects long tensor and replaces -1 with pad_value
        delayed_batch = apply_audio_delay(
            audio_BxTxC=batched_prompts_padded,
            pad_value=-1,
            bos_value=audio_bos_value,
            precomp=delay_precomp,
        )

<<<<<<< HEAD
    def _prepare_generation(self, text_tokens: torch.Tensor, audio_prompt: torch.Tensor | None):
        enc_input_cond = self._pad_text_input(text_tokens)
        enc_input_uncond = torch.zeros_like(enc_input_cond)
        enc_input = torch.cat([enc_input_uncond, enc_input_cond], dim=0)

=======
        return delayed_batch, prefill_steps

    def _prepare_generation(
        self,
        text: str | list[str],
        audio_prompts: list[str | torch.Tensor | None],
        verbose: bool,
    ):
        if isinstance(text, list):
            batch_size = len(text)
            enc_input_cond_batch = torch.cat([self._prepare_text_input(t) for t in text], dim=0)  # Shape: [B, S]
            enc_input_uncond_batch = torch.zeros_like(enc_input_cond_batch)  # Shape: [B, S]
            stacked_inputs = torch.stack([enc_input_uncond_batch, enc_input_cond_batch], dim=1)  # Shape: [B, 2, S]
            enc_input = stacked_inputs.view(2 * batch_size, -1)  # Shape: [2 * B, S]
            enc_input_cond = enc_input_cond_batch
        else:
            batch_size = 1
            enc_input_cond = self._prepare_text_input(text)
            enc_input_uncond = torch.zeros_like(enc_input_cond)
            enc_input = torch.cat([enc_input_uncond, enc_input_cond], dim=0)

        # Process audio prompts (load if paths are given)
        loaded_audio_prompts = []
        for ap in audio_prompts:
            if isinstance(ap, str):
                loaded_audio_prompts.append(self.load_audio(ap))
            else:
                loaded_audio_prompts.append(ap)  # Assumes Tensor or None

        # Get batched, delayed prefill tokens and original lengths
        prefill_batch, prefill_steps = self._prepare_audio_prompt(loaded_audio_prompts)

        if verbose:
            print("generate: data loaded")

        # Expand encoder state for CFG (double the batch size)
        # Assuming enc_state needs to match the doubled batch size for decoder
>>>>>>> 4ced4468
        enc_state = EncoderInferenceState.new(self.config, enc_input_cond)
        encoder_out = self.model.encoder(enc_input, enc_state)

        dec_cross_attn_cache = self.model.decoder.precompute_cross_attn_cache(
            encoder_out, enc_state.positions, enc_state.padding_mask
        )
        dec_state = DecoderInferenceState.new(
            self.config, enc_state, encoder_out, dec_cross_attn_cache, self.compute_dtype
        )
<<<<<<< HEAD
        dec_output = DecoderOutput.new(self.config, self.device)
        prefill, prefill_step = self._prepare_audio_prompt(audio_prompt)
        dec_output.prefill(prefill, prefill_step)
=======
        dec_output = DecoderOutput.new(batch_size, self.config, self.device)
        dec_output.prefill(prefill_batch, prefill_steps)
>>>>>>> 4ced4468

        dec_step = min(prefill_steps) - 1
        if dec_step > 0:
            dec_state.prepare_step(0, dec_step)
            tokens_BxTxC = dec_output.get_tokens_at(0, dec_step).repeat_interleave(2, dim=0)
            self.model.decoder.forward(tokens_BxTxC, dec_state)

        return dec_state, dec_output

    def _decoder_step(
        self,
        tokens_Bx1xC: torch.Tensor,  # Shape [2*B, 1, C]
        dec_state: DecoderInferenceState,
        cfg_scale: float,
        temperature: float,
        top_p: float,
<<<<<<< HEAD
        cfg_filter_top_k: int,
        current_idx: int,
    ) -> torch.Tensor:
        audio_eos_value = self.config.data.audio_eos_value
        logits_Bx1xCxV = self.model.decoder.decode_step(tokens_Bx1xC, dec_state, current_idx)

        logits_last_BxCxV = logits_Bx1xCxV[:, -1]
        uncond_logits_CxV = logits_last_BxCxV[0]
        cond_logits_CxV = logits_last_BxCxV[1]
        logits_CxV = cond_logits_CxV + cfg_scale * (cond_logits_CxV - uncond_logits_CxV)
        logits_CxV[:, audio_eos_value + 1 :] = torch.full_like(
            logits_CxV[:, audio_eos_value + 1 :],
            fill_value=-torch.inf,
        )
        logits_CxV[1:, audio_eos_value:] = torch.full_like(
            logits_CxV[1:, audio_eos_value:],
            fill_value=-torch.inf,
        )

        pred_C = _sample_next_token(
            logits_CxV.to(dtype=torch.float32),
=======
        cfg_filter_top_k: int | None,  # Use this for CFG-Filter 'k'
    ) -> torch.Tensor:  # Returns shape [B, C]
        audio_eos_value = self.config.data.audio_eos_value

        logits_2Bx1xCxV = self.model.decoder.decode_step(tokens_Bx1xC, dec_state)
        B = tokens_Bx1xC.shape[0] // 2

        logits_last_2BxCxV = logits_2Bx1xCxV[:, -1, :, :]
        logits_last_Bx2xCxV = logits_last_2BxCxV.view(B, 2, *logits_last_2BxCxV.shape[1:])

        uncond_logits_BxCxV = logits_last_Bx2xCxV[:, 0, :, :]  # Shape [B, C, V]
        cond_logits_BxCxV = logits_last_Bx2xCxV[:, 1, :, :]  # Shape [B, C, V]

        cfg_logits_BxCxV = cond_logits_BxCxV + cfg_scale * (cond_logits_BxCxV - uncond_logits_BxCxV)

        if cfg_filter_top_k is not None and cfg_filter_top_k > 0:
            k = cfg_filter_top_k
            _, top_k_indices_BxCxk = torch.topk(cond_logits_BxCxV, k=k, dim=-1)
            mask_BxCxV = torch.ones_like(cfg_logits_BxCxV, dtype=torch.bool)
            mask_BxCxV.scatter_(dim=-1, index=top_k_indices_BxCxk, value=False)
            sample_logits_BxCxV = cfg_logits_BxCxV.masked_fill(mask_BxCxV, -torch.inf)
        else:
            sample_logits_BxCxV = cfg_logits_BxCxV

        if audio_eos_value is not None and audio_eos_value >= 0:
            sample_logits_BxCxV[:, :, audio_eos_value + 1 :] = -torch.inf
            sample_logits_BxCxV[:, 1:, audio_eos_value] = -torch.inf
            sample_logits_BxCxV[:, 0, audio_eos_value] *= 0.8

        flat_logits_BCxV = sample_logits_BxCxV.view(B * self.config.data.channels, -1)

        pred_BC = _sample_next_token(
            flat_logits_BCxV.float(),
>>>>>>> 4ced4468
            temperature=temperature,
            top_p=top_p,
            audio_eos_value=audio_eos_value,
        )

        pred_BxC = pred_BC.view(B, self.config.data.channels)
        return pred_BxC

    def _generate_output(self, generated_codes: torch.Tensor, lengths_Bx: torch.Tensor) -> list[np.ndarray]:
        num_channels = self.config.data.channels
        batch_size = generated_codes.shape[0]
        seq_length = generated_codes.shape[1]
        delay_pattern = self.config.data.delay_pattern
        audio_pad_value = self.config.data.audio_pad_value
        max_delay_pattern = max(delay_pattern)

        revert_precomp = build_revert_indices(
            B=batch_size,
            T=seq_length,
            C=num_channels,
            delay_pattern=delay_pattern,
        )

        codebook = revert_audio_delay(
            audio_BxTxC=generated_codes,
            pad_value=audio_pad_value,
            precomp=revert_precomp,
            T=seq_length,
        )[:, :-max_delay_pattern, :]

        min_valid_index = 0
        max_valid_index = 1023
        invalid_mask = (codebook < min_valid_index) | (codebook > max_valid_index)
        codebook[invalid_mask] = 0

        audios = []

        for i in range(batch_size):
            audio = decode(self.dac_model, codebook[i, : lengths_Bx[i], :].unsqueeze(0).transpose(1, 2))
            audio_np = audio.squeeze().cpu().numpy()
            audios.append(audio_np)
        return audios

    def load_audio(self, audio_path: str) -> torch.Tensor:
        audio, sr = torchaudio.load(audio_path, channels_first=True)  # C, T
        if sr != DEFAULT_SAMPLE_RATE:
            audio = torchaudio.functional.resample(audio, sr, DEFAULT_SAMPLE_RATE)
        audio = audio.to(self.device).unsqueeze(0)  # 1, C, T
        audio_data = self.dac_model.preprocess(audio, DEFAULT_SAMPLE_RATE)
        _, encoded_frame, _, _, _ = self.dac_model.encode(audio_data)  # 1, C, T
        return encoded_frame.squeeze(0).transpose(0, 1)

    def save_audio(self, path: str, audio: np.ndarray):
        import soundfile as sf

        sf.write(path, audio, DEFAULT_SAMPLE_RATE)

    @torch.inference_mode()
    def generate(
        self,
        text: str | list[str],
        max_tokens: int | None = None,
        cfg_scale: float = 4.0,
        temperature: float = 1.5,
        top_p: float = 0.95,
        use_torch_compile: bool = False,
        cfg_filter_top_k: int = 25,
        audio_prompt: list[str | torch.Tensor | None] | str | torch.Tensor | None = None,
        audio_prompt_path: list[str | torch.Tensor | None] | str | torch.Tensor | None = None,
        use_cfg_filter: bool | None = None,
        verbose: bool = False,
    ) -> np.ndarray:
        # --- Boilerplate setup ---
        batch_size = len(text) if isinstance(text, list) else 1
        audio_eos_value = self.config.data.audio_eos_value
        audio_pad_value = self.config.data.audio_pad_value
        delay_pattern = self.config.data.delay_pattern
        max_tokens = self.config.data.audio_length if max_tokens is None else max_tokens
        max_delay_pattern = max(delay_pattern)
        delay_pattern_Cx = torch.tensor(delay_pattern, device=self.device, dtype=torch.long)
        self.model.eval()

        if audio_prompt_path:
            print("Warning: audio_prompt_path is deprecated. Use audio_prompt instead.")
            audio_prompt = audio_prompt_path
        if use_cfg_filter is not None:
            print("Warning: use_cfg_filter is deprecated.")

        if verbose:
            total_start_time = time.time()

<<<<<<< HEAD
        if use_torch_compile and not hasattr(self, "_compiled"):
            # Compilation can take about a minute.
            self._prepare_generation = torch.compile(self._prepare_generation, dynamic=True, fullgraph=True)
            self._decoder_step = torch.compile(self._decoder_step, fullgraph=True, mode="max-autotune")
            self._compiled = True

        if isinstance(audio_prompt, str):
            audio_prompt = self.load_audio(audio_prompt)
        dec_state, dec_output = self._prepare_generation(self._encode_text(text), audio_prompt)
        dec_step = dec_output.prefill_step - 1
        current_idx = torch.tensor([dec_step], device=self.device)
=======
        if not isinstance(audio_prompt, list):
            audio_prompt = [audio_prompt] * batch_size  # Keep this update

        assert len(audio_prompt) == batch_size, "Number of audio prompts must match batch size"  # Keep this update

        # --- Prepare inputs and state ---
        dec_state, dec_output = self._prepare_generation(text, audio_prompt, verbose)
        dec_step = min(dec_output.prefill_steps) - 1  # Revert to original start step logic

        # --- Batch-aware EOS tracking (NEW)---
        eos_detected_Bx = torch.zeros(batch_size, dtype=torch.bool, device=self.device)
        eos_countdown_Bx = torch.full(
            (batch_size,), -1, dtype=torch.long, device=self.device
        )  # -1:inactive, >0:countdown, 0:finished
        finished_step_Bx = torch.full((batch_size,), -1, dtype=torch.long, device=self.device)
>>>>>>> 4ced4468

        bos_over = False  # Original flag

<<<<<<< HEAD
=======
        # --- Compile step function if needed ---
        if use_torch_compile:
            if self._compiled_step is None:
                step_fn = torch.compile(self._decoder_step, mode="default")
                self._compiled_step = step_fn
            else:
                step_fn = self._compiled_step
        else:
            step_fn = self._decoder_step

>>>>>>> 4ced4468
        if verbose:
            print("generate: starting generation loop")
            if use_torch_compile:
                print("generate: using use_torch_compile=True, the first step may be slow")  # Original message
            start_time = time.time()  # Original timing variable

        # --- Generation Loop ---
        while dec_step < max_tokens:
<<<<<<< HEAD
            torch.compiler.cudagraph_mark_step_begin()
            dec_state.prepare_step(dec_step)
            tokens_Bx1xC = dec_output.get_tokens_at(dec_step).unsqueeze(0).expand(2, -1, -1)
            pred_C = self._decoder_step(
=======
            current_step_idx = dec_step + 1  # Keep for clarity

            # Check if all sequences have finished counting down EOS padding (NEW)
            if (eos_countdown_Bx == 0).all():
                break

            dec_state.prepare_step(dec_step)
            tokens_Bx1xC = dec_output.get_tokens_at(dec_step).repeat_interleave(2, dim=0)  # Repeat for CFG

            pred_BxC = step_fn(
>>>>>>> 4ced4468
                tokens_Bx1xC,
                dec_state,
                cfg_scale,
                temperature,
                top_p,
                cfg_filter_top_k,
<<<<<<< HEAD
                current_idx,
            )

            current_idx += 1

            if (not eos_detected and pred_C[0] == audio_eos_value) or dec_step == max_tokens - max_delay_pattern - 1:
                eos_detected = True
                eos_countdown = max_delay_pattern

            if eos_countdown > 0:
                step_after_eos = max_delay_pattern - eos_countdown
                for i, d in enumerate(delay_pattern):
                    if step_after_eos == d:
                        pred_C[i] = audio_eos_value
                    elif step_after_eos > d:
                        pred_C[i] = audio_pad_value
                eos_countdown -= 1
=======
            )  # Shape [B, C]

            # --- Batch EOS Detection & Trigger (NEW)---
            active_mask_Bx = eos_countdown_Bx != 0
            eos_trigger_Bx = torch.zeros_like(active_mask_Bx)
            if active_mask_Bx.any():
                is_eos_token = (~eos_detected_Bx[active_mask_Bx]) & (pred_BxC[active_mask_Bx, 0] == audio_eos_value)
                # Original single condition check for max length:
                # is_max_len = (dec_step == max_tokens - max_delay_pattern - 1)
                # Updated check using current_step_idx:
                is_max_len = current_step_idx >= max_tokens - max_delay_pattern
                eos_trigger_Bx[active_mask_Bx] = is_eos_token | is_max_len
            eos_detected_Bx |= eos_trigger_Bx
            start_countdown_mask_Bx = eos_trigger_Bx & (eos_countdown_Bx < 0)
            if start_countdown_mask_Bx.any():
                eos_countdown_Bx[start_countdown_mask_Bx] = max_delay_pattern
                finished_step_Bx[start_countdown_mask_Bx] = current_step_idx

            # --- Batch EOS Padding (Vectorized) (NEW) ---
            padding_mask_Bx = eos_countdown_Bx > 0
            if padding_mask_Bx.any():
                pred_active_BxC = pred_BxC[padding_mask_Bx].clone()
                countdown_active_Bx = eos_countdown_Bx[padding_mask_Bx]
                step_after_eos_Bx = max_delay_pattern - countdown_active_Bx
                step_after_eos_Bx_ = step_after_eos_Bx.unsqueeze(1)
                delay_pattern_Cx_ = delay_pattern_Cx.unsqueeze(0)
                eos_mask_NxC = step_after_eos_Bx_ == delay_pattern_Cx_
                pad_mask_NxC = step_after_eos_Bx_ > delay_pattern_Cx_
                pred_active_BxC[eos_mask_NxC] = audio_eos_value
                pred_active_BxC[pad_mask_NxC] = audio_pad_value
                pred_BxC[padding_mask_Bx] = pred_active_BxC
                eos_countdown_Bx[padding_mask_Bx] -= 1

            # --- Update BOS flag (Original) ---
            if not bos_over:
                bos_over = all(
                    dec_step - prefill_step > max_delay_pattern for prefill_step in dec_output.prefill_steps
                )
>>>>>>> 4ced4468

            dec_output.update_one(pred_BxC, current_step_idx, not bos_over)

            dec_step += 1

            if verbose and dec_step % 86 == 0:
                duration = time.time() - start_time
                if duration > 0:
                    print(
                        f"generate step {dec_step}: speed={86 * batch_size / duration:.3f} tokens/s, realtime factor={batch_size / duration:.3f}x"
                    )
                start_time = time.time()

        # --- Finalize and Extract Output ---
        final_step = dec_step + 1

        finished_step_Bx[finished_step_Bx == -1] = final_step - max_delay_pattern

        prefill_steps_tensor = torch.tensor(dec_output.prefill_steps, device=self.device)
        lengths_Bx = finished_step_Bx - prefill_steps_tensor
        lengths_Bx = torch.clamp(lengths_Bx, min=0)

        max_len = lengths_Bx.max().item() + max_delay_pattern
        outputs = []

        if max_len > 0:
            num_channels = self.config.data.channels
            audio_pad_value = self.config.data.audio_pad_value
            generated_codes = torch.full(
                (batch_size, max_len, num_channels),
                fill_value=audio_pad_value,
                dtype=torch.long,
                device=self.device,
            )

            for i in range(batch_size):
                start_step = dec_output.prefill_steps[i]
                actual_len = lengths_Bx[i].item() + max_delay_pattern
                if actual_len > 0:
                    tokens_to_copy = dec_output.generated_tokens[i, start_step : start_step + actual_len, :]
                    generated_codes[i, :actual_len, :] = tokens_to_copy

            if verbose:
                avg_steps = lengths_Bx.float().mean().item()
                total_duration = time.time() - total_start_time
                print(f"generate: avg steps={avg_steps:.1f}, total duration={total_duration:.3f}s")

            del dec_state

            outputs = self._generate_output(generated_codes, lengths_Bx)
        else:
            print("Warning: Nothing generated for any sequence in the batch.")
            outputs = [None] * batch_size

        return outputs if isinstance(text, list) else outputs[0]<|MERGE_RESOLUTION|>--- conflicted
+++ resolved
@@ -1,6 +1,7 @@
 import time
 from enum import Enum
 
+from anyio import current_time
 import dac
 import numpy as np
 import torch
@@ -29,28 +30,26 @@
     logits_BCxV: torch.Tensor,
     temperature: float,
     top_p: float,
+    top_k: int | None,
     audio_eos_value: int,
 ) -> torch.Tensor:
     if temperature == 0.0:
         return torch.argmax(logits_BCxV, dim=-1)
 
     logits_BCxV = logits_BCxV / temperature
-<<<<<<< HEAD
-    if cfg_filter_top_k is not None:
-        _, top_k_indices_BCxV = torch.topk(logits_BCxV, k=cfg_filter_top_k, dim=-1)
-        mask = torch.ones_like(logits_BCxV, dtype=torch.bool)
-        mask = mask.scatter(dim=-1, index=top_k_indices_BCxV, value=False)
-        logits_BCxV = logits_BCxV.masked_fill(mask, -torch.inf)
-=======
 
     if audio_eos_value is not None and audio_eos_value >= 0:
         top_logit_indices_BC = torch.argmax(logits_BCxV, dim=-1)
         eos_not_highest_mask_BC = top_logit_indices_BC != audio_eos_value
         mask_eos_unless_highest_BCxV = torch.zeros_like(logits_BCxV, dtype=torch.bool)
-        if eos_not_highest_mask_BC.any():
-            mask_eos_unless_highest_BCxV[eos_not_highest_mask_BC, audio_eos_value] = True
+        mask_eos_unless_highest_BCxV[eos_not_highest_mask_BC, audio_eos_value] = True
         logits_BCxV = logits_BCxV.masked_fill(mask_eos_unless_highest_BCxV, -torch.inf)
->>>>>>> 4ced4468
+
+    if top_k is not None:
+        _, top_k_indices_BCxV = torch.topk(logits_BCxV, k=top_k, dim=-1)
+        mask = torch.ones_like(logits_BCxV, dtype=torch.bool)
+        mask = mask.scatter(dim=-1, index=top_k_indices_BCxV, value=False)
+        logits_BCxV = logits_BCxV.masked_fill(mask, -torch.inf)
 
     if top_p < 1.0:
         probs_BCxV = torch.softmax(logits_BCxV, dim=-1)
@@ -221,7 +220,6 @@
         # Replace special tokens with their byte values if needed by the specific tokenizer/config
         # Assuming byte values 1 and 2 are correct placeholders based on original code
         replaced_bytes = byte_text.replace(b"[S1]", b"\x01").replace(b"[S2]", b"\x02")
-<<<<<<< HEAD
         text_tokens = list(replaced_bytes)
         return torch.tensor(
             text_tokens[:max_len],
@@ -229,40 +227,21 @@
             device=self.device,
         )
 
-    def _pad_text_input(self, text_tokens: torch.Tensor) -> torch.Tensor:
+    def _pad_text_input(self, text_tokens: list[torch.Tensor]) -> torch.Tensor:
         """Pads the text input to the maximum length."""
         text_pad_value = self.config.data.text_pad_value
         max_len = self.config.data.text_length
-
-        current_len = len(text_tokens)
+        batch_size = len(text_tokens)
+
         src_tokens = torch.full(
-            (1, max_len),
+            (batch_size, 1, max_len),
             fill_value=text_pad_value,
             dtype=torch.long,
             device=self.device,
         )
-        src_tokens[0, :current_len] = text_tokens
-=======
-        text_tokens = list(replaced_bytes)  # Convert to list of integer byte values
-
-        current_len = len(text_tokens)
-        padding_needed = max_len - current_len
-        if padding_needed <= 0:
-            # Truncate if too long
-            text_tokens = text_tokens[:max_len]
-            padded_text_np = np.array(text_tokens, dtype=np.uint8)
-        else:
-            # Pad if too short
-            padded_text_np = np.pad(
-                text_tokens,
-                (0, padding_needed),
-                mode="constant",
-                constant_values=text_pad_value,
-            ).astype(np.uint8)
-
-        # Convert to tensor
-        src_tokens = torch.from_numpy(padded_text_np).to(torch.long).to(self.device).unsqueeze(0)  # [1, S] (use long)
->>>>>>> 4ced4468
+        for i in range(batch_size):
+            current_len = len(text_tokens[i])
+            src_tokens[i, 0, :current_len] = text_tokens[i]
         return src_tokens
 
     def _prepare_audio_prompt(self, audio_prompts: list[torch.Tensor | None]) -> tuple[torch.Tensor, list[int]]:
@@ -272,146 +251,55 @@
         max_delay_pattern = max(delay_pattern)
         batch_size = len(audio_prompts)
 
-        prepared_prompts = []
+        max_len = max(p.shape[0] if p is not None else 0 for p in audio_prompts) + max_delay_pattern
         prefill_steps = []
 
-<<<<<<< HEAD
-        parts = [
-            torch.full(
-                (1, num_channels),
-                fill_value=audio_bos_value,
-                dtype=torch.int,
-                device=self.device,
-            )
-        ]
-=======
-        bos = torch.full(
-            (1, num_channels),
-            fill_value=audio_bos_value,
+        prefill = torch.full(
+            (batch_size, max_len, num_channels),
+            fill_value=-1,
             dtype=torch.int,
             device=self.device,
         )
->>>>>>> 4ced4468
+
+        prefill[:, 0, :] = audio_bos_value
 
         for i in range(batch_size):
             prompt = audio_prompts[i]
-
-            if prompt is None:
-                current_prompt = bos
+            if prompt is not None:
+                prompt = prompt.to(device=self.device, dtype=torch.int)
+                prefill[i, 1 : prompt.shape[0] + 1, :] = prompt
+                prefill_steps.append(prompt.shape[0] + 1)
             else:
-                # Ensure prompt is on the correct device and has correct dtype
-                prompt = prompt.to(device=self.device, dtype=torch.long)  # Use long
-                if prompt.dim() != 2 or prompt.shape[1] != num_channels:
-                    raise ValueError(
-                        f"Audio prompt {i} has incorrect shape {prompt.shape}. Expected [T, {num_channels}]"
-                    )
-                current_prompt = torch.cat([bos, prompt], dim=0)
-
-            current_len = current_prompt.shape[0]
-            prepared_prompts.append(current_prompt)
-            prefill_steps.append(current_len)
-
-        # Pad each prompt to the max length in the batch
-        max_len = max(p.shape[0] for p in prepared_prompts)
-        padded_prompts = []
-        for p in prepared_prompts:
-            padding_needed = max_len - p.shape[0]
-            if padding_needed > 0:
-                pad_tensor = torch.full(
-                    (padding_needed, num_channels),
-                    fill_value=-1,  # Use -1 as temporary pad before delay application
-                    dtype=torch.int,
-                    device=self.device,
-                )
-                p = torch.cat([p, pad_tensor], dim=0)
-            padded_prompts.append(p)
-
-<<<<<<< HEAD
-        if audio_prompt is not None:
-            prefill_step += audio_prompt.shape[0]
-            parts.append(audio_prompt)
-=======
-        # Stack into a batch
-        batched_prompts = torch.stack(padded_prompts, dim=0)  # Shape [B, max_len, C]
->>>>>>> 4ced4468
-
-        # Add delay pattern padding
-        delay_pad_tensor = torch.full(
-            (batch_size, max_delay_pattern, num_channels),
-            fill_value=-1,  # Use -1 for delay padding before apply_audio_delay
-            dtype=torch.int,
-            device=self.device,
-        )
-<<<<<<< HEAD
-        parts.append(delay_pad_tensor)
-        prefill = torch.cat(parts, dim=0)
-=======
-        # Shape [B, max_len + max_delay_pattern, C]
-        batched_prompts_padded = torch.cat([batched_prompts, delay_pad_tensor], dim=1)
->>>>>>> 4ced4468
-
-        # Apply delay pattern
-        T_padded = batched_prompts_padded.shape[1]
+                prefill_steps.append(1)
+
         delay_precomp = build_delay_indices(
             B=batch_size,
-            T=T_padded,
+            T=max_len,
             C=num_channels,
             delay_pattern=delay_pattern,
         )
 
-        # Apply audio delay expects long tensor and replaces -1 with pad_value
         delayed_batch = apply_audio_delay(
-            audio_BxTxC=batched_prompts_padded,
+            audio_BxTxC=prefill,
             pad_value=-1,
             bos_value=audio_bos_value,
             precomp=delay_precomp,
         )
 
-<<<<<<< HEAD
-    def _prepare_generation(self, text_tokens: torch.Tensor, audio_prompt: torch.Tensor | None):
-        enc_input_cond = self._pad_text_input(text_tokens)
-        enc_input_uncond = torch.zeros_like(enc_input_cond)
-        enc_input = torch.cat([enc_input_uncond, enc_input_cond], dim=0)
-
-=======
         return delayed_batch, prefill_steps
 
     def _prepare_generation(
         self,
-        text: str | list[str],
-        audio_prompts: list[str | torch.Tensor | None],
-        verbose: bool,
+        text: torch.Tensor,
+        audio_prompts: list[torch.Tensor | None],
     ):
-        if isinstance(text, list):
-            batch_size = len(text)
-            enc_input_cond_batch = torch.cat([self._prepare_text_input(t) for t in text], dim=0)  # Shape: [B, S]
-            enc_input_uncond_batch = torch.zeros_like(enc_input_cond_batch)  # Shape: [B, S]
-            stacked_inputs = torch.stack([enc_input_uncond_batch, enc_input_cond_batch], dim=1)  # Shape: [B, 2, S]
-            enc_input = stacked_inputs.view(2 * batch_size, -1)  # Shape: [2 * B, S]
-            enc_input_cond = enc_input_cond_batch
-        else:
-            batch_size = 1
-            enc_input_cond = self._prepare_text_input(text)
-            enc_input_uncond = torch.zeros_like(enc_input_cond)
-            enc_input = torch.cat([enc_input_uncond, enc_input_cond], dim=0)
-
-        # Process audio prompts (load if paths are given)
-        loaded_audio_prompts = []
-        for ap in audio_prompts:
-            if isinstance(ap, str):
-                loaded_audio_prompts.append(self.load_audio(ap))
-            else:
-                loaded_audio_prompts.append(ap)  # Assumes Tensor or None
-
-        # Get batched, delayed prefill tokens and original lengths
-        prefill_batch, prefill_steps = self._prepare_audio_prompt(loaded_audio_prompts)
-
-        if verbose:
-            print("generate: data loaded")
-
-        # Expand encoder state for CFG (double the batch size)
-        # Assuming enc_state needs to match the doubled batch size for decoder
->>>>>>> 4ced4468
+        batch_size = text.shape[0]
+
+        enc_input_uncond = torch.zeros_like(text)
+        enc_input_cond = text
+        stacked_inputs = torch.stack([enc_input_uncond, enc_input_cond], dim=1)
+        enc_input = stacked_inputs.view(2 * batch_size, -1)
+
         enc_state = EncoderInferenceState.new(self.config, enc_input_cond)
         encoder_out = self.model.encoder(enc_input, enc_state)
 
@@ -421,14 +309,10 @@
         dec_state = DecoderInferenceState.new(
             self.config, enc_state, encoder_out, dec_cross_attn_cache, self.compute_dtype
         )
-<<<<<<< HEAD
-        dec_output = DecoderOutput.new(self.config, self.device)
-        prefill, prefill_step = self._prepare_audio_prompt(audio_prompt)
-        dec_output.prefill(prefill, prefill_step)
-=======
+        prefill, prefill_steps = self._prepare_audio_prompt(audio_prompts)
+
         dec_output = DecoderOutput.new(batch_size, self.config, self.device)
-        dec_output.prefill(prefill_batch, prefill_steps)
->>>>>>> 4ced4468
+        dec_output.prefill(prefill, prefill_steps)
 
         dec_step = min(prefill_steps) - 1
         if dec_step > 0:
@@ -440,70 +324,43 @@
 
     def _decoder_step(
         self,
-        tokens_Bx1xC: torch.Tensor,  # Shape [2*B, 1, C]
+        tokens_Bx1xC: torch.Tensor,
         dec_state: DecoderInferenceState,
         cfg_scale: float,
         temperature: float,
         top_p: float,
-<<<<<<< HEAD
-        cfg_filter_top_k: int,
+        top_k: int,
         current_idx: int,
     ) -> torch.Tensor:
+        B = tokens_Bx1xC.shape[0] // 2
+
         audio_eos_value = self.config.data.audio_eos_value
         logits_Bx1xCxV = self.model.decoder.decode_step(tokens_Bx1xC, dec_state, current_idx)
 
-        logits_last_BxCxV = logits_Bx1xCxV[:, -1]
-        uncond_logits_CxV = logits_last_BxCxV[0]
-        cond_logits_CxV = logits_last_BxCxV[1]
-        logits_CxV = cond_logits_CxV + cfg_scale * (cond_logits_CxV - uncond_logits_CxV)
-        logits_CxV[:, audio_eos_value + 1 :] = torch.full_like(
-            logits_CxV[:, audio_eos_value + 1 :],
-            fill_value=-torch.inf,
-        )
-        logits_CxV[1:, audio_eos_value:] = torch.full_like(
-            logits_CxV[1:, audio_eos_value:],
-            fill_value=-torch.inf,
-        )
-
-        pred_C = _sample_next_token(
-            logits_CxV.to(dtype=torch.float32),
-=======
-        cfg_filter_top_k: int | None,  # Use this for CFG-Filter 'k'
-    ) -> torch.Tensor:  # Returns shape [B, C]
-        audio_eos_value = self.config.data.audio_eos_value
-
-        logits_2Bx1xCxV = self.model.decoder.decode_step(tokens_Bx1xC, dec_state)
-        B = tokens_Bx1xC.shape[0] // 2
-
-        logits_last_2BxCxV = logits_2Bx1xCxV[:, -1, :, :]
+        logits_last_2BxCxV = logits_Bx1xCxV[:, -1]
         logits_last_Bx2xCxV = logits_last_2BxCxV.view(B, 2, *logits_last_2BxCxV.shape[1:])
 
         uncond_logits_BxCxV = logits_last_Bx2xCxV[:, 0, :, :]  # Shape [B, C, V]
         cond_logits_BxCxV = logits_last_Bx2xCxV[:, 1, :, :]  # Shape [B, C, V]
-
-        cfg_logits_BxCxV = cond_logits_BxCxV + cfg_scale * (cond_logits_BxCxV - uncond_logits_BxCxV)
-
-        if cfg_filter_top_k is not None and cfg_filter_top_k > 0:
-            k = cfg_filter_top_k
-            _, top_k_indices_BxCxk = torch.topk(cond_logits_BxCxV, k=k, dim=-1)
-            mask_BxCxV = torch.ones_like(cfg_logits_BxCxV, dtype=torch.bool)
-            mask_BxCxV.scatter_(dim=-1, index=top_k_indices_BxCxk, value=False)
-            sample_logits_BxCxV = cfg_logits_BxCxV.masked_fill(mask_BxCxV, -torch.inf)
-        else:
-            sample_logits_BxCxV = cfg_logits_BxCxV
-
-        if audio_eos_value is not None and audio_eos_value >= 0:
-            sample_logits_BxCxV[:, :, audio_eos_value + 1 :] = -torch.inf
-            sample_logits_BxCxV[:, 1:, audio_eos_value] = -torch.inf
-            sample_logits_BxCxV[:, 0, audio_eos_value] *= 0.8
-
-        flat_logits_BCxV = sample_logits_BxCxV.view(B * self.config.data.channels, -1)
+        logits_BxCxV = cond_logits_BxCxV + cfg_scale * (cond_logits_BxCxV - uncond_logits_BxCxV)
+
+        logits_BxCxV[:, audio_eos_value + 1 :] = torch.full_like(
+            logits_BxCxV[:, audio_eos_value + 1 :],
+            fill_value=-torch.inf,
+        )
+        logits_BxCxV[1:, audio_eos_value:] = torch.full_like(
+            logits_BxCxV[1:, audio_eos_value:],
+            fill_value=-torch.inf,
+        )
+        logits_BxCxV[:, 0, audio_eos_value] *= torch.tensor(0.8, device=self.device)
+
+        flat_logits_BCxV = logits_BxCxV.view(B * self.config.data.channels, -1)
 
         pred_BC = _sample_next_token(
             flat_logits_BCxV.float(),
->>>>>>> 4ced4468
             temperature=temperature,
             top_p=top_p,
+            top_k=top_k,
             audio_eos_value=audio_eos_value,
         )
 
@@ -564,11 +421,11 @@
         self,
         text: str | list[str],
         max_tokens: int | None = None,
-        cfg_scale: float = 4.0,
-        temperature: float = 1.5,
+        cfg_scale: float = 3.0,
+        temperature: float = 1.2,
         top_p: float = 0.95,
         use_torch_compile: bool = False,
-        cfg_filter_top_k: int = 25,
+        cfg_filter_top_k: int = 45,
         audio_prompt: list[str | torch.Tensor | None] | str | torch.Tensor | None = None,
         audio_prompt_path: list[str | torch.Tensor | None] | str | torch.Tensor | None = None,
         use_cfg_filter: bool | None = None,
@@ -593,111 +450,71 @@
         if verbose:
             total_start_time = time.time()
 
-<<<<<<< HEAD
         if use_torch_compile and not hasattr(self, "_compiled"):
             # Compilation can take about a minute.
             self._prepare_generation = torch.compile(self._prepare_generation, dynamic=True, fullgraph=True)
             self._decoder_step = torch.compile(self._decoder_step, fullgraph=True, mode="max-autotune")
             self._compiled = True
 
-        if isinstance(audio_prompt, str):
-            audio_prompt = self.load_audio(audio_prompt)
-        dec_state, dec_output = self._prepare_generation(self._encode_text(text), audio_prompt)
-        dec_step = dec_output.prefill_step - 1
+        if isinstance(audio_prompt, list):
+            audio_prompt = [self.load_audio(p) if isinstance(p, str) else p for p in audio_prompt]
+        elif isinstance(audio_prompt, str):
+            audio_prompt = [self.load_audio(audio_prompt)]
+        elif isinstance(audio_prompt, torch.Tensor):
+            audio_prompt = [audio_prompt]
+        elif audio_prompt is None:
+            audio_prompt = [None] * batch_size
+
+        assert len(audio_prompt) == batch_size, "Number of audio prompts must match batch size"
+
+        if isinstance(text, list):
+            text = [self._encode_text(t) for t in text]
+        else:
+            text = [self._encode_text(text)]
+        text = self._pad_text_input(text)
+
+        dec_state, dec_output = self._prepare_generation(text, audio_prompt)
+        dec_step = min(dec_output.prefill_steps) - 1
         current_idx = torch.tensor([dec_step], device=self.device)
-=======
-        if not isinstance(audio_prompt, list):
-            audio_prompt = [audio_prompt] * batch_size  # Keep this update
-
-        assert len(audio_prompt) == batch_size, "Number of audio prompts must match batch size"  # Keep this update
-
-        # --- Prepare inputs and state ---
-        dec_state, dec_output = self._prepare_generation(text, audio_prompt, verbose)
-        dec_step = min(dec_output.prefill_steps) - 1  # Revert to original start step logic
-
-        # --- Batch-aware EOS tracking (NEW)---
-        eos_detected_Bx = torch.zeros(batch_size, dtype=torch.bool, device=self.device)
-        eos_countdown_Bx = torch.full(
-            (batch_size,), -1, dtype=torch.long, device=self.device
-        )  # -1:inactive, >0:countdown, 0:finished
+
+        eos_detected_Bx = torch.zeros((batch_size,), dtype=torch.bool, device=self.device)
+        eos_countdown_Bx = torch.full((batch_size,), -1, dtype=torch.long, device=self.device)
         finished_step_Bx = torch.full((batch_size,), -1, dtype=torch.long, device=self.device)
->>>>>>> 4ced4468
-
-        bos_over = False  # Original flag
-
-<<<<<<< HEAD
-=======
-        # --- Compile step function if needed ---
-        if use_torch_compile:
-            if self._compiled_step is None:
-                step_fn = torch.compile(self._decoder_step, mode="default")
-                self._compiled_step = step_fn
-            else:
-                step_fn = self._compiled_step
-        else:
-            step_fn = self._decoder_step
-
->>>>>>> 4ced4468
+
+        bos_over = False
+
         if verbose:
             print("generate: starting generation loop")
             if use_torch_compile:
-                print("generate: using use_torch_compile=True, the first step may be slow")  # Original message
-            start_time = time.time()  # Original timing variable
+                print("generate: using use_torch_compile=True, the first step may be slow")
+            start_time = time.time()
 
         # --- Generation Loop ---
         while dec_step < max_tokens:
-<<<<<<< HEAD
+            if (eos_countdown_Bx == 0).all():
+                break
+
+            current_step_idx = dec_step + 1
             torch.compiler.cudagraph_mark_step_begin()
             dec_state.prepare_step(dec_step)
-            tokens_Bx1xC = dec_output.get_tokens_at(dec_step).unsqueeze(0).expand(2, -1, -1)
-            pred_C = self._decoder_step(
-=======
-            current_step_idx = dec_step + 1  # Keep for clarity
-
-            # Check if all sequences have finished counting down EOS padding (NEW)
-            if (eos_countdown_Bx == 0).all():
-                break
-
-            dec_state.prepare_step(dec_step)
             tokens_Bx1xC = dec_output.get_tokens_at(dec_step).repeat_interleave(2, dim=0)  # Repeat for CFG
 
-            pred_BxC = step_fn(
->>>>>>> 4ced4468
+            pred_BxC = self._decoder_step(
                 tokens_Bx1xC,
                 dec_state,
                 cfg_scale,
                 temperature,
                 top_p,
                 cfg_filter_top_k,
-<<<<<<< HEAD
                 current_idx,
             )
 
             current_idx += 1
 
-            if (not eos_detected and pred_C[0] == audio_eos_value) or dec_step == max_tokens - max_delay_pattern - 1:
-                eos_detected = True
-                eos_countdown = max_delay_pattern
-
-            if eos_countdown > 0:
-                step_after_eos = max_delay_pattern - eos_countdown
-                for i, d in enumerate(delay_pattern):
-                    if step_after_eos == d:
-                        pred_C[i] = audio_eos_value
-                    elif step_after_eos > d:
-                        pred_C[i] = audio_pad_value
-                eos_countdown -= 1
-=======
-            )  # Shape [B, C]
-
-            # --- Batch EOS Detection & Trigger (NEW)---
             active_mask_Bx = eos_countdown_Bx != 0
             eos_trigger_Bx = torch.zeros_like(active_mask_Bx)
             if active_mask_Bx.any():
                 is_eos_token = (~eos_detected_Bx[active_mask_Bx]) & (pred_BxC[active_mask_Bx, 0] == audio_eos_value)
-                # Original single condition check for max length:
-                # is_max_len = (dec_step == max_tokens - max_delay_pattern - 1)
-                # Updated check using current_step_idx:
                 is_max_len = current_step_idx >= max_tokens - max_delay_pattern
                 eos_trigger_Bx[active_mask_Bx] = is_eos_token | is_max_len
             eos_detected_Bx |= eos_trigger_Bx
@@ -706,7 +523,6 @@
                 eos_countdown_Bx[start_countdown_mask_Bx] = max_delay_pattern
                 finished_step_Bx[start_countdown_mask_Bx] = current_step_idx
 
-            # --- Batch EOS Padding (Vectorized) (NEW) ---
             padding_mask_Bx = eos_countdown_Bx > 0
             if padding_mask_Bx.any():
                 pred_active_BxC = pred_BxC[padding_mask_Bx].clone()
@@ -726,7 +542,6 @@
                 bos_over = all(
                     dec_step - prefill_step > max_delay_pattern for prefill_step in dec_output.prefill_steps
                 )
->>>>>>> 4ced4468
 
             dec_output.update_one(pred_BxC, current_step_idx, not bos_over)
 
@@ -781,4 +596,4 @@
             print("Warning: Nothing generated for any sequence in the batch.")
             outputs = [None] * batch_size
 
-        return outputs if isinstance(text, list) else outputs[0]+        return outputs if batch_size > 1 else outputs[0]