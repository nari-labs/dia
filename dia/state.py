from dataclasses import dataclass
from typing import Optional

import torch

from .config import DiaConfig


def create_attn_mask(
    q_padding_mask_1d: torch.Tensor,
    k_padding_mask_1d: torch.Tensor,
    device: torch.device,
    is_causal: bool = False,
) -> torch.Tensor:
    """
    Creates the attention mask (self or cross) mimicking JAX segment ID logic.
    """
    # B1, Tq = q_padding_mask_1d.shape
    # B2, Tk = k_padding_mask_1d.shape

    p_mask_q = q_padding_mask_1d.unsqueeze(2)  # Shape [B, Tq, 1]
    p_mask_k = k_padding_mask_1d.unsqueeze(1)  # Shape [B, 1, Tk]

    mask = p_mask_q & p_mask_k
    if is_causal:
        # assert Tq == Tk, "Causal mask requires query and key sequence lengths to be equal"
        causal_mask_2d = torch.tril(torch.ones_like(mask[0], dtype=torch.bool, device=device))  # Shape [B, Tq, Tk]
        causal_mask = mask & causal_mask_2d  # Shape [B, Tq, Tk]
        return causal_mask.unsqueeze(1)  # Shape [B, 1, Tq, Tk]
    else:
        return mask.unsqueeze(1)  # Shape [B, 1, Tq, Tk]


@dataclass
class EncoderInferenceState:
    """Parameters specifically for encoder inference."""

    max_seq_len: int
    device: torch.device
    positions: torch.Tensor
    padding_mask: torch.Tensor
    attn_mask: torch.Tensor

    @classmethod
    def new(cls, config: DiaConfig, cond_src: torch.Tensor) -> "EncoderInferenceState":
        """Creates EtorchrInferenceParams from DiaConfig and a device."""
        device = cond_src.device

        positions = torch.arange(config.encoder_config.max_position_embeddings, dtype=torch.float32, device=device).unsqueeze(0)
        padding_mask = (cond_src.squeeze(1) != 0).to(device).repeat_interleave(2, dim=0)
        attn_mask = create_attn_mask(padding_mask, padding_mask, device, is_causal=False)

        return cls(
            max_seq_len=config.encoder_config.max_position_embeddings,
            device=device,
            positions=positions,
            padding_mask=padding_mask,
            attn_mask=attn_mask,
        )


class KVCache(torch.nn.Module):
    k: torch.Tensor
    v: torch.Tensor

    def __init__(
        self,
        batch_size: int,
        num_heads: int,
        max_len: int,
        head_dim: int,
        dtype: torch.dtype,
        device: torch.device,
        k: torch.Tensor | None = None,
        v: torch.Tensor | None = None,
    ):
        k = torch.zeros((2 * batch_size, num_heads, max_len, head_dim), dtype=dtype, device=device) if k is None else k
        v = torch.zeros((2 * batch_size, num_heads, max_len, head_dim), dtype=dtype, device=device) if v is None else v
        super().__init__()

        self.register_buffer("k", k)
        self.register_buffer("v", v)

    @classmethod
    def from_kv(cls, k: torch.Tensor, v: torch.Tensor) -> "KVCache":
        return cls(
            batch_size=k.shape[0] // 2,
            num_heads=k.shape[1],
            max_len=k.shape[2],
            head_dim=k.shape[3],
            dtype=k.dtype,
            device=k.device,
            k=k,
            v=v,
        )

    def update(self, k: torch.Tensor, v: torch.Tensor, current_idx: torch.Tensor) -> tuple[torch.Tensor, torch.Tensor]:
        k_out, v_out = self.k, self.v
        k_out[:, :, current_idx, :] = k
        v_out[:, :, current_idx, :] = v
        return self.k, self.v

    def prefill(self, k: torch.Tensor, v: torch.Tensor):
        prefill_len = k.shape[2]
        self.k[:, :, :prefill_len, :] = k
        self.v[:, :, :prefill_len, :] = v


@dataclass
class DecoderInferenceState:
    """Parameters specifically for decoder inference."""

    device: torch.device
    dtype: torch.dtype
    enc_out: torch.Tensor
    enc_positions: torch.Tensor
    dec_positions: torch.Tensor
    self_attn_cache: list[KVCache]
    cross_attn_cache: list[KVCache]
    casual_attn_mask: torch.Tensor
    cross_attn_mask: torch.Tensor

    @classmethod
    def new(
        cls,
        config: DiaConfig,
        enc_state: EncoderInferenceState,
        enc_out: torch.Tensor,
        dec_cross_attn_cache: list[KVCache],
        compute_dtype: torch.dtype,
        max_generation_length: Optional[int] = None,
    ) -> "DecoderInferenceState":
        """Creates DecoderInferenceParams from DiaConfig and a device."""
        device = enc_out.device
<<<<<<< HEAD
        max_audio_len = config.decoder_config.max_position_embeddings
=======
        max_audio_len = max_generation_length or config.data.audio_length
>>>>>>> 2811af1c
        batch_size = enc_out.shape[0] // 2

        dec_positions = torch.full((2 * batch_size, 1), fill_value=0, dtype=torch.int32, device=device)
        causal_mask = torch.tril(torch.ones(max_audio_len, max_audio_len, dtype=torch.bool, device=device))
        dec_mask = torch.ones((2 * batch_size, 1), dtype=torch.bool, device=device)
        cross_attn_mask = create_attn_mask(dec_mask, enc_state.padding_mask, device, is_causal=False)

        self_attn_cache = [
            KVCache(
                batch_size,
                config.decoder_config.num_key_value_heads,
                max_audio_len,
                config.decoder_config.head_dim,
                compute_dtype,
                device,
            )
            for _ in range(config.decoder_config.num_hidden_layers)
        ]

        return cls(
            device=device,
            dtype=compute_dtype,
            enc_out=enc_out,
            enc_positions=enc_state.positions,
            dec_positions=dec_positions,
            self_attn_cache=self_attn_cache,
            cross_attn_cache=dec_cross_attn_cache,
            casual_attn_mask=causal_mask,
            cross_attn_mask=cross_attn_mask,
        )

    def prepare_step(self, step_from: int, step_to: int | None = None) -> None:
        if step_to is None:
            step_to = step_from + 1
        self.dec_positions = torch.arange(step_from, step_to, dtype=torch.int32, device=self.device).unsqueeze(0)


@dataclass
class DecoderOutput:
    generated_tokens: torch.Tensor
    prefill_steps: list[int]

    @classmethod
    def new(cls, batch_size: int, config: DiaConfig, device: torch.device) -> "DecoderOutput":
        max_audio_len = config.decoder_config.max_position_embeddings
        return cls(
            generated_tokens=torch.full(
                (batch_size, max_audio_len, config.decoder_config.num_channels),
                fill_value=-1,
                dtype=torch.int,
                device=device,
            ),
            prefill_steps=[],
        )

    def get_tokens_at(self, step_from: int, step_to: int | None = None) -> torch.Tensor:
        if step_to is None:
            step_to = step_from + 1
        return self.generated_tokens[:, step_from:step_to, :]

    def update_one(self, dec_out: torch.Tensor, step: int, apply_mask: bool = False):
        dec_out = dec_out.to(self.generated_tokens.dtype)
        if apply_mask:
            mask = self.generated_tokens[:, step, :] == -1
            self.generated_tokens[:, step, :] = torch.where(mask, dec_out, self.generated_tokens[:, step, :])
        else:
            self.generated_tokens[:, step, :] = dec_out

    def prefill(self, dec_out: torch.Tensor, prefill_steps: list[int]):
        length = dec_out.shape[1]
        self.generated_tokens[:, :length, :] = dec_out
        self.prefill_steps = prefill_steps<|MERGE_RESOLUTION|>--- conflicted
+++ resolved
@@ -46,7 +46,9 @@
         """Creates EtorchrInferenceParams from DiaConfig and a device."""
         device = cond_src.device
 
-        positions = torch.arange(config.encoder_config.max_position_embeddings, dtype=torch.float32, device=device).unsqueeze(0)
+        positions = torch.arange(
+            config.encoder_config.max_position_embeddings, dtype=torch.float32, device=device
+        ).unsqueeze(0)
         padding_mask = (cond_src.squeeze(1) != 0).to(device).repeat_interleave(2, dim=0)
         attn_mask = create_attn_mask(padding_mask, padding_mask, device, is_causal=False)
 
@@ -132,11 +134,7 @@
     ) -> "DecoderInferenceState":
         """Creates DecoderInferenceParams from DiaConfig and a device."""
         device = enc_out.device
-<<<<<<< HEAD
-        max_audio_len = config.decoder_config.max_position_embeddings
-=======
-        max_audio_len = max_generation_length or config.data.audio_length
->>>>>>> 2811af1c
+        max_audio_len = max_generation_length or config.decoder_config.max_position_embeddings
         batch_size = enc_out.shape[0] // 2
 
         dec_positions = torch.full((2 * batch_size, 1), fill_value=0, dtype=torch.int32, device=device)
