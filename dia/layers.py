import torch
import torch.nn as nn
import torch.nn.functional as F
from huggingface_hub import PyTorchModelHubMixin
from torch import Tensor
from torch.nn import RMSNorm

from .config import DiaConfig
from .state import DecoderInferenceState, EncoderInferenceState, KVCache


def _normalize_axes(axes: tuple[int, ...], ndim: int) -> tuple[int, ...]:
    return tuple(ax if ax >= 0 else ndim + ax for ax in axes)


class DenseGeneral(nn.Module):
    """
    PyTorch equivalent of flax.linen.DenseGeneral with shapes defined at init.

    Stores weights (`kernel`) in the same layout as Jax and uses torch.tensordot
    for the generalized matrix multiplication. Weight/bias shapes are calculated
    and parameters created during initialization based on config.
    `load_weights` validates shapes and copies data.

    Attributes:
        axis (Tuple[int, ...]): Input axis or axes to contract.
        in_shapes (Tuple[int, ...]): Sizes of the input dimensions specified by `axis`.
        out_features (Tuple[int, ...]): Shape of the output features (non-contracted dims).
        use_bias (bool): Whether to add a bias term.
        weight (nn.Parameter): The kernel parameter.
        bias (Optional[nn.Parameter]): The bias parameter (if use_bias=True).
    """

    def __init__(
        self,
        in_shapes: tuple[int, ...],
        out_features: tuple[int, ...],
        axis: tuple[int, ...] = (-1,),
        weight_dtype: torch.dtype | None = None,
        device: torch.device | None = None,
    ):
        super().__init__()
        self.in_shapes = in_shapes
        self.out_features = out_features
        self.axis = axis
        self.kernel_shape = self.in_shapes + self.out_features

        factory_kwargs = {"device": device, "dtype": weight_dtype}
        self.weight = nn.Parameter(torch.empty(self.kernel_shape, **factory_kwargs))

    def forward(self, inputs: Tensor) -> Tensor:
        norm_axis = _normalize_axes(self.axis, inputs.ndim)
        kernel_contract_axes = tuple(range(len(norm_axis)))

        output = torch.tensordot(
            inputs.to(self.weight.dtype),
            self.weight,
            dims=(norm_axis, kernel_contract_axes),
        ).to(inputs.dtype)
        return output


class MlpBlock(nn.Module):
    """MLP block using DenseGeneral."""

    def __init__(self, embed_dim: int, intermediate_dim: int, compute_dtype: torch.dtype):
        super().__init__()
        self.dtype = compute_dtype

        self.wi_fused = DenseGeneral(
            in_shapes=(embed_dim,),
            out_features=(2, intermediate_dim),
            axis=(-1,),
            weight_dtype=compute_dtype,
        )

        self.wo = DenseGeneral(
            in_shapes=(intermediate_dim,),
            out_features=(embed_dim,),
            axis=(-1,),
            weight_dtype=compute_dtype,
        )

    def forward(self, x: torch.Tensor) -> torch.Tensor:
        """Forward pass."""
        fused_x = self.wi_fused(x)

        gate = fused_x[..., 0, :]
        up = fused_x[..., 1, :]

        hidden = torch.mul(F.silu(gate), up).to(self.dtype)

        output = self.wo(hidden)
        return output


class RotaryEmbedding(nn.Module):
    """Rotary Position Embedding (RoPE) implementation in PyTorch."""

    def __init__(
        self,
        embedding_dims: int,
        min_timescale: int = 1,
        max_timescale: int = 10000,
        dtype: torch.dtype = torch.float32,
    ):
        super().__init__()
        if embedding_dims % 2 != 0:
            raise ValueError("Embedding dim must be even for RoPE.")
        self.embedding_dims = embedding_dims
        self.min_timescale = min_timescale
        self.max_timescale = max_timescale
        self.compute_dtype = dtype

        half_embedding_dim = embedding_dims // 2
        fraction = (2.0 * torch.arange(0, half_embedding_dim)) / embedding_dims
        timescale = (self.min_timescale * (self.max_timescale / self.min_timescale) ** fraction).to(torch.float32)
        self.register_buffer("timescale", timescale, persistent=False)

    def forward(self, inputs: torch.Tensor, position: torch.Tensor):
        """Applies RoPE."""
        position = position.unsqueeze(-1).unsqueeze(-1)
        sinusoid_inp = position / self.timescale
        sin = torch.sin(sinusoid_inp)
        cos = torch.cos(sinusoid_inp)
        first_half, second_half = torch.chunk(inputs.to(torch.float32), 2, dim=-1)
        first_part = first_half * cos - second_half * sin
        second_part = second_half * cos + first_half * sin
        return torch.cat((first_part.to(self.compute_dtype), second_part.to(self.compute_dtype)), dim=-1)


class Attention(nn.Module):
    """Attention using DenseGeneral."""

    def __init__(
        self,
        config: DiaConfig,
        q_embed_dim: int,
        kv_embed_dim: int,
        num_query_heads: int,
        num_kv_heads: int,
        head_dim: int,
        compute_dtype: torch.dtype,
        is_cross_attn: bool = False,
        out_embed_dim: int | None = None,
    ):
        super().__init__()
        self.num_query_heads = num_query_heads
        self.num_kv_heads = num_kv_heads
        self.head_dim = head_dim
        self.is_cross_attn = is_cross_attn
        self.output_dim = out_embed_dim if out_embed_dim is not None else q_embed_dim
        self.projected_query_dim = num_query_heads * head_dim
        if num_query_heads % num_kv_heads != 0:
            raise ValueError(f"num_query_heads ({num_query_heads}) must be divisible by num_kv_heads ({num_kv_heads})")
        self.num_gqa_groups = num_query_heads // num_kv_heads

        # --- Projection Layers using DenseGeneral ---
        self.q_proj = DenseGeneral(
            in_shapes=(q_embed_dim,),
            out_features=(num_query_heads, head_dim),
            axis=(-1,),
            weight_dtype=compute_dtype,
        )
        self.k_proj = DenseGeneral(
            in_shapes=(kv_embed_dim,),
            out_features=(num_kv_heads, head_dim),
            axis=(-1,),
            weight_dtype=compute_dtype,
        )
        self.v_proj = DenseGeneral(
            in_shapes=(kv_embed_dim,),
            out_features=(num_kv_heads, head_dim),
            axis=(-1,),
            weight_dtype=compute_dtype,
        )
        self.o_proj = DenseGeneral(
            in_shapes=(num_query_heads, head_dim),
            out_features=(self.output_dim,),
            axis=(-2, -1),
            weight_dtype=compute_dtype,
        )

        # --- Rotary Embedding ---
        self.rotary_emb = RotaryEmbedding(
            embedding_dims=self.head_dim,
            min_timescale=config.model.rope_min_timescale,
            max_timescale=config.model.rope_max_timescale,
            dtype=compute_dtype,
        )

    def forward(
        self,
        Xq: torch.Tensor,  # (B, T, D) T = 1 in AR generation
        Xkv: torch.Tensor,  # (B, S, E) S = 1 in AR generation
        q_positions: torch.Tensor,  # (B, T)
        kv_positions: torch.Tensor | None = None,  # (B, S)
        attn_mask: torch.Tensor | None = None,  # None in Decoder Self Attention, Valid mask in Others
        cache: KVCache | None = None,  # None in Encoder, KVCache in Decoder
        prefill: bool = False,
        is_causal: bool = False,
        current_idx: torch.Tensor | None = None,
    ) -> tuple[torch.Tensor, tuple[torch.Tensor, torch.Tensor] | None]:
        """
        Performs attention calculation with optional KV caching.

        Args:
            Xq: Query tensor (B, T, D). T=1 during single-step decoding.
            Xkv: Key/Value source tensor (B, S, E). S=1 during single-step decoding for self-attn.
            q_positions: Positions for queries (B, T).
            kv_positions: Positions for keys/values (B, S). If None, uses q_positions.
            attn_mask: Attention mask.
            cache: KVCache.
            prefill: If True, use prefill mode.

        Returns:
            A tuple containing:
            - output: The attention output tensor (B, T, output_dim).
            - present_kv: The K/V state to be cached for the next step ((B, N, S_new, H), (B, N, S_new, H)). For self-attn, S_new = S_past + S. For cross-attn, S_new = S_kv.
        """
        if kv_positions is None:
            kv_positions = q_positions
        original_dtype = Xq.dtype

        Xq_BxTxNxH = self.q_proj(Xq)
        Xq_BxTxNxH = self.rotary_emb(Xq_BxTxNxH, position=q_positions)
        Xq_BxNxTxH = Xq_BxTxNxH.transpose(1, 2)

        attn_k: torch.Tensor | None = None
        attn_v: torch.Tensor | None = None

        if self.is_cross_attn:
            attn_k, attn_v = cache.k, cache.v
        else:
            Xk_BxSxKxH = self.k_proj(Xkv)  # (B, S, K, H)
            Xv_BxSxKxH = self.v_proj(Xkv)  # (B, S, K, H)
            Xk_BxSxKxH = self.rotary_emb(Xk_BxSxKxH, position=kv_positions)  # (B, S, K, H)

            Xk_BxKxSxH = Xk_BxSxKxH.transpose(1, 2)  # (B, K, S, H)
            Xv_BxKxSxH = Xv_BxSxKxH.transpose(1, 2)  # (B, K, S, H)

            if cache is None:
                attn_k = Xk_BxKxSxH
                attn_v = Xv_BxKxSxH
            elif prefill:
                attn_k, attn_v = Xk_BxKxSxH, Xv_BxKxSxH
                cache.prefill(attn_k, attn_v)
            else:
<<<<<<< HEAD
                attn_k, attn_v = cache.update(Xk_BxKxSxH, Xv_BxKxSxH)
=======
                if prefill:
                    attn_k, attn_v = Xk_BxKxSxH, Xv_BxKxSxH
                    cache.prefill(attn_k, attn_v)
                else:
                    attn_k, attn_v = cache.update(Xk_BxKxSxH, Xv_BxKxSxH, current_idx)
>>>>>>> 052a8400

        attn_output = F.scaled_dot_product_attention(
            Xq_BxNxTxH,
            attn_k,
            attn_v,
            attn_mask=attn_mask,
            scale=1.0,
            enable_gqa=self.num_gqa_groups > 1,
            is_causal=is_causal,
        )

        attn_output = attn_output.transpose(1, 2).contiguous()  # (B, T, N, H)
        output = self.o_proj(attn_output)

        return output.to(original_dtype)


class EncoderLayer(nn.Module):
    """Transformer Encoder Layer using DenseGeneral."""

    def __init__(self, config: DiaConfig, compute_dtype: torch.dtype):
        super().__init__()
        self.config = config
        model_config = config.model
        enc_config = config.model.encoder
        embed_dim = enc_config.n_embd
        self.compute_dtype = compute_dtype

        self.pre_sa_norm = RMSNorm(
            embed_dim,
            eps=model_config.normalization_layer_epsilon,
            dtype=torch.float32,
        )
        self.self_attention = Attention(
            config,
            q_embed_dim=embed_dim,
            kv_embed_dim=embed_dim,
            num_query_heads=enc_config.n_head,
            num_kv_heads=enc_config.n_head,
            head_dim=enc_config.head_dim,
            compute_dtype=compute_dtype,
            is_cross_attn=False,
            out_embed_dim=embed_dim,
        )
        self.post_sa_norm = RMSNorm(
            embed_dim,
            eps=model_config.normalization_layer_epsilon,
            dtype=torch.float32,
        )
        self.mlp = MlpBlock(embed_dim=embed_dim, intermediate_dim=enc_config.n_hidden, compute_dtype=compute_dtype)

    def forward(
        self,
        x: torch.Tensor,
        state: EncoderInferenceState,
    ) -> torch.Tensor:
        residual = x
        x_norm = self.pre_sa_norm(x).to(self.compute_dtype)

        sa_out = self.self_attention(
            Xq=x_norm,
            Xkv=x_norm,
            q_positions=state.positions,
            kv_positions=state.positions,
            attn_mask=state.attn_mask,
        )
        x = residual + sa_out

        residual = x
        x_norm = self.post_sa_norm(x).to(self.compute_dtype)
        mlp_out = self.mlp(x_norm)
        x = residual + mlp_out

        return x


class Encoder(nn.Module):
    """Transformer Encoder Stack using DenseGeneral."""

    def __init__(self, config: DiaConfig, compute_dtype: torch.dtype):
        super().__init__()
        self.config = config
        model_config = config.model
        enc_config = config.model.encoder
        self.compute_dtype = compute_dtype

        self.embedding = nn.Embedding(
            model_config.src_vocab_size,
            enc_config.n_embd,
            dtype=compute_dtype,
        )
        self.layers = nn.ModuleList([EncoderLayer(config, compute_dtype) for _ in range(enc_config.n_layer)])
        self.norm = RMSNorm(
            enc_config.n_embd,
            eps=model_config.normalization_layer_epsilon,
            dtype=torch.float32,
        )

    def forward(
        self,
        x_ids: torch.Tensor,
        state: EncoderInferenceState,
    ) -> torch.Tensor:
        x = self.embedding(x_ids)

        for layer in self.layers:
            x = layer(x, state)

        x = self.norm(x).to(self.compute_dtype)
        return x


class DecoderLayer(nn.Module):
    """Transformer Decoder Layer using DenseGeneral."""

    def __init__(self, config: DiaConfig, compute_dtype: torch.dtype):
        super().__init__()
        self.config = config
        model_config = config.model
        dec_config = config.model.decoder
        enc_config = config.model.encoder
        dec_embed_dim = dec_config.n_embd
        enc_embed_dim = enc_config.n_embd
        self.compute_dtype = compute_dtype

        # Norms
        self.pre_sa_norm = RMSNorm(
            dec_embed_dim,
            eps=model_config.normalization_layer_epsilon,
            dtype=torch.float32,
        )
        self.pre_ca_norm = RMSNorm(
            dec_embed_dim,
            eps=model_config.normalization_layer_epsilon,
            dtype=torch.float32,
        )
        self.pre_mlp_norm = RMSNorm(
            dec_embed_dim,
            eps=model_config.normalization_layer_epsilon,
            dtype=torch.float32,
        )

        # Self-Attention (GQA) with Causal Masking
        self.self_attention = Attention(
            config,
            q_embed_dim=dec_embed_dim,
            kv_embed_dim=dec_embed_dim,
            num_query_heads=dec_config.gqa_query_heads,
            num_kv_heads=dec_config.kv_heads,
            head_dim=dec_config.gqa_head_dim,
            compute_dtype=compute_dtype,
            is_cross_attn=False,
            out_embed_dim=dec_embed_dim,
        )
        # Cross-Attention (MHA)
        self.cross_attention = Attention(
            config=config,
            q_embed_dim=dec_embed_dim,
            kv_embed_dim=enc_embed_dim,  # Note kv_embed_dim
            num_query_heads=dec_config.cross_query_heads,
            num_kv_heads=dec_config.cross_query_heads,
            head_dim=dec_config.cross_head_dim,
            compute_dtype=compute_dtype,
            is_cross_attn=True,
            out_embed_dim=dec_embed_dim,
        )
        # MLP
        self.mlp = MlpBlock(
            embed_dim=dec_embed_dim,
            intermediate_dim=dec_config.n_hidden,
            compute_dtype=compute_dtype,
        )

    def forward(
        self,
        x: torch.Tensor,
        state: DecoderInferenceState,
        self_attn_cache: KVCache | None = None,
        cross_attn_cache: KVCache | None = None,
        prefill: bool = False,
        current_idx: int = 0,
    ) -> torch.Tensor:
        residual = x
        x_norm = self.pre_sa_norm(x).to(self.compute_dtype)

        self_attn_mask = state.casual_attn_mask[None, None, current_idx]

        sa_out = self.self_attention(
            Xq=x_norm,  # (2, 1, D)
            Xkv=x_norm,  # (2, 1, D)
            q_positions=state.dec_positions,  # (2, 1)
            kv_positions=state.dec_positions,  # (2, 1)
<<<<<<< HEAD
=======
            attn_mask=self_attn_mask,
>>>>>>> 052a8400
            cache=self_attn_cache,
            prefill=prefill,
            is_causal=prefill,
            current_idx=current_idx,
        )

        x = residual + sa_out

        residual = x
        x_norm = self.pre_ca_norm(x).to(self.compute_dtype)
        ca_out = self.cross_attention(
            Xq=x_norm,
            Xkv=state.enc_out,
            q_positions=state.dec_positions,
            kv_positions=state.enc_positions,
            cache=cross_attn_cache,
            current_idx=current_idx,
        )
        x = residual + ca_out

        residual = x
        x_norm = self.pre_mlp_norm(x).to(self.compute_dtype)
        mlp_out = self.mlp(x_norm)
        x = residual + mlp_out

        return x


class Decoder(nn.Module):
    """Transformer Decoder Stack using DenseGeneral."""

    def __init__(self, config: DiaConfig, compute_dtype: torch.dtype):
        super().__init__()
        self.config = config
        model_config = config.model
        dec_config = config.model.decoder
        data_config = config.data
        self.num_channels = data_config.channels
        self.num_layers = dec_config.n_layer

        self.embeddings = nn.ModuleList(
            [
                nn.Embedding(model_config.tgt_vocab_size, dec_config.n_embd, dtype=compute_dtype)
                for _ in range(self.num_channels)
            ]
        )
        self.layers = nn.ModuleList(
            [DecoderLayer(config=config, compute_dtype=compute_dtype) for _ in range(self.num_layers)]
        )

        self.norm = RMSNorm(
            dec_config.n_embd,
            eps=model_config.normalization_layer_epsilon,
            dtype=torch.float32,
        )

        self.logits_dense = DenseGeneral(
            in_shapes=(dec_config.n_embd,),
            out_features=(self.num_channels, model_config.tgt_vocab_size),
            axis=(-1,),
            weight_dtype=compute_dtype,
        )

    def precompute_cross_attn_cache(
        self,
        enc_out: torch.Tensor,  # (B, S, E)
        enc_positions: torch.Tensor,  # (B, S)
        k_padding_mask: torch.Tensor | None = None,
    ) -> list[KVCache]:
        """
        Computes the Key and Value tensors for cross-attention for each layer from the encoder output.
        """
        per_layer_kv_cache: list[KVCache] = []

        for layer in self.layers:
            cross_attn_module = layer.cross_attention
            k_proj = cross_attn_module.k_proj(enc_out)
            v_proj = cross_attn_module.v_proj(enc_out)

            k_proj = cross_attn_module.rotary_emb(k_proj, position=enc_positions)
            k = k_proj.transpose(1, 2)
            v = v_proj.transpose(1, 2)
            if k_padding_mask is not None:
                k = k.masked_fill(~k_padding_mask.unsqueeze(1).unsqueeze(3), 0.0)

            per_layer_kv_cache.append(KVCache.from_kv(k, v))

        return per_layer_kv_cache

    def decode_step(
        self,
        tgt_ids_Bx1xC: torch.Tensor,  # [B, 1, C]
        state: DecoderInferenceState,
        current_idx: int,
    ) -> torch.Tensor:
        """
        Performs a single decoding step, managing KV caches layer by layer.

        Returns:
            A tuple containing:
            - logits_Bx1xCV: The final output logits for the current step (B, 1, C*V), cast to float32.
        """

        x = None
        for i in range(self.num_channels):
            channel_tokens = tgt_ids_Bx1xC[..., i]
            channel_embed = self.embeddings[i](channel_tokens)
            x = channel_embed if x is None else x + channel_embed

        for i, layer in enumerate(self.layers):
            self_cache = state.self_attn_cache[i]
            cross_cache = state.cross_attn_cache[i]
            x = layer(
                x,  # (2, 1, D)
                state,
                self_attn_cache=self_cache,
                cross_attn_cache=cross_cache,
                current_idx=current_idx,
            )

        x = self.norm(x)
        logits_Bx1xCxV = self.logits_dense(x)

        return logits_Bx1xCxV.to(torch.float32)

    def forward(self, tgt_ids_BxTxC: torch.Tensor, state: DecoderInferenceState) -> torch.Tensor:
        """
        Forward pass for the Decoder stack, managing KV caches.

        Args:
            tgt_ids_BxTxC: Target token IDs (B, T, C).
            encoder_out: Output from the encoder (B, S, E).
            tgt_positions: Positions for target sequence (B, T).
            src_positions: Positions for source sequence (B, S).
            self_attn_mask: Mask for self-attention.
            cross_attn_mask: Mask for cross-attention.
            past_key_values: List containing the self-attention KV cache for each layer
                             from the previous decoding step. `len(past_key_values)` should
                             equal `num_layers`.
            precomputed_cross_attn_kv: A single tuple containing the pre-computed K/V cache
                                      derived from `encoder_out`. This is passed identically
                                      to all layers.

        Returns:
            A tuple containing:
            - logits: The final output logits (B, T, C * V), cast to float32.
            - present_key_values: A list containing the updated self-attention KV cache
                                 for each layer for the *current* decoding step.
        """
        _, _, num_channels_in = tgt_ids_BxTxC.shape
        assert num_channels_in == self.num_channels, "Input channels mismatch"

        # Embeddings
        x = None
        for i in range(self.num_channels):
            channel_tokens = tgt_ids_BxTxC[..., i]
            channel_embed = self.embeddings[i](channel_tokens)
            x = channel_embed if x is None else x + channel_embed

        for i, layer in enumerate(self.layers):
            self_cache = state.self_attn_cache[i]
            cross_cache = state.cross_attn_cache[i]
            x = layer(x, state, self_attn_cache=self_cache, cross_attn_cache=cross_cache, prefill=True)

        # Final Norm
        x = self.norm(x)
        logits_BxTxCxV = self.logits_dense(x)

        return logits_BxTxCxV.to(torch.float32)


class DiaModel(
    nn.Module,
    PyTorchModelHubMixin,
    repo_url="https://github.com/nari-labs/dia",
    pipeline_tag="text-to-speech",
    license="apache-2.0",
    coders={
        DiaConfig: (
            lambda x: x.model_dump(),
            lambda data: DiaConfig.model_validate(data),
        ),
    },
):
    """PyTorch Dia Model using DenseGeneral."""

    def __init__(self, config: DiaConfig, compute_dtype: torch.dtype):
        super().__init__()
        self.config = config
        self.encoder = Encoder(config, compute_dtype)
        self.decoder = Decoder(config, compute_dtype)<|MERGE_RESOLUTION|>--- conflicted
+++ resolved
@@ -1,3 +1,4 @@
+from anyio import current_time
 import torch
 import torch.nn as nn
 import torch.nn.functional as F
@@ -246,15 +247,7 @@
                 attn_k, attn_v = Xk_BxKxSxH, Xv_BxKxSxH
                 cache.prefill(attn_k, attn_v)
             else:
-<<<<<<< HEAD
-                attn_k, attn_v = cache.update(Xk_BxKxSxH, Xv_BxKxSxH)
-=======
-                if prefill:
-                    attn_k, attn_v = Xk_BxKxSxH, Xv_BxKxSxH
-                    cache.prefill(attn_k, attn_v)
-                else:
-                    attn_k, attn_v = cache.update(Xk_BxKxSxH, Xv_BxKxSxH, current_idx)
->>>>>>> 052a8400
+                attn_k, attn_v = cache.update(Xk_BxKxSxH, Xv_BxKxSxH, current_idx)
 
         attn_output = F.scaled_dot_product_attention(
             Xq_BxNxTxH,
@@ -447,10 +440,7 @@
             Xkv=x_norm,  # (2, 1, D)
             q_positions=state.dec_positions,  # (2, 1)
             kv_positions=state.dec_positions,  # (2, 1)
-<<<<<<< HEAD
-=======
             attn_mask=self_attn_mask,
->>>>>>> 052a8400
             cache=self_attn_cache,
             prefill=prefill,
             is_causal=prefill,
