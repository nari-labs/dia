import torch
import torch.nn as nn
import torch.nn.functional as F
from huggingface_hub import PyTorchModelHubMixin
from torch import Tensor
from torch.nn import RMSNorm

from .config import DecoderConfig, DiaConfig, EncoderConfig
from .state import DecoderInferenceState, EncoderInferenceState, KVCache


def _normalize_axes(axes: tuple[int, ...], ndim: int) -> tuple[int, ...]:
    return tuple(ax if ax >= 0 else ndim + ax for ax in axes)


class DenseGeneral(nn.Module):
    """
    PyTorch equivalent of flax.linen.DenseGeneral with shapes defined at init.
    Stores weights (`kernel`) in the same layout as Jax and uses torch.tensordot
    for the generalized matrix multiplication. Weight/bias shapes are calculated
    and parameters created during initialization based on config.
    `load_weights` validates shapes and copies data.
    Attributes:
        axis (Tuple[int, ...]): Input axis or axes to contract.
        in_shapes (Tuple[int, ...]): Sizes of the input dimensions specified by `axis`.
        out_features (Tuple[int, ...]): Shape of the output features (non-contracted dims).
        use_bias (bool): Whether to add a bias term.
        weight (nn.Parameter): The kernel parameter.
        bias (Optional[nn.Parameter]): The bias parameter (if use_bias=True).
    """

    def __init__(
        self,
        in_shapes: tuple[int, ...],
        out_features: tuple[int, ...],
        axis: tuple[int, ...] = (-1,),
        weight_dtype: torch.dtype | None = None,
        device: torch.device | None = None,
    ):
        super().__init__()
        self.in_shapes = in_shapes
        self.out_features = out_features
        self.axis = axis
        self.kernel_shape = self.in_shapes + self.out_features

        factory_kwargs = {"device": device, "dtype": weight_dtype}
        self.weight = nn.Parameter(torch.empty(self.kernel_shape, **factory_kwargs))

    def forward(self, inputs: Tensor) -> Tensor:
        norm_axis = _normalize_axes(self.axis, inputs.ndim)
        kernel_contract_axes = tuple(range(len(norm_axis)))

        output = torch.tensordot(
            inputs.to(self.weight.dtype),
            self.weight,
            dims=(norm_axis, kernel_contract_axes),
        ).to(inputs.dtype)
        return output


class MlpBlock(nn.Module):
    """MLP block using DenseGeneral."""

    def __init__(self, embed_dim: int, intermediate_dim: int, compute_dtype: torch.dtype):
        super().__init__()
        self.dtype = compute_dtype

        self.wi_fused = DenseGeneral(
            in_shapes=(embed_dim,),
            out_features=(2, intermediate_dim),
            axis=(-1,),
            weight_dtype=compute_dtype,
        )

        self.wo = DenseGeneral(
            in_shapes=(intermediate_dim,),
            out_features=(embed_dim,),
            axis=(-1,),
            weight_dtype=compute_dtype,
        )

    def forward(self, x: torch.Tensor) -> torch.Tensor:
        """Forward pass."""
        fused_x = self.wi_fused(x)

        gate = fused_x[..., 0, :]
        up = fused_x[..., 1, :]

        hidden = torch.mul(F.silu(gate), up).to(self.dtype)

        output = self.wo(hidden)
        return output


class RotaryEmbedding(nn.Module):
    """Rotary Position Embedding (RoPE) implementation in PyTorch."""

    def __init__(
        self,
        embedding_dims: int,
        min_timescale: int = 1,
        max_timescale: int = 10000,
        dtype: torch.dtype = torch.float32,
    ):
        super().__init__()
        if embedding_dims % 2 != 0:
            raise ValueError("Embedding dim must be even for RoPE.")
        self.embedding_dims = embedding_dims
        self.min_timescale = min_timescale
        self.max_timescale = max_timescale
        self.compute_dtype = dtype

        half_embedding_dim = embedding_dims // 2
        fraction = (2.0 * torch.arange(0, half_embedding_dim)) / embedding_dims
        timescale = (self.min_timescale * (self.max_timescale / self.min_timescale) ** fraction).to(torch.float32)
        self.register_buffer("timescale", timescale, persistent=False)

    def forward(self, inputs: torch.Tensor, position: torch.Tensor):
        """Applies RoPE."""
        position = position.unsqueeze(-1).unsqueeze(-1)
        sinusoid_inp = position / self.timescale
        sin = torch.sin(sinusoid_inp)
        cos = torch.cos(sinusoid_inp)
        first_half, second_half = torch.chunk(inputs.to(torch.float32), 2, dim=-1)
        first_part = first_half * cos - second_half * sin
        second_part = second_half * cos + first_half * sin
        return torch.cat(
            (first_part.to(self.compute_dtype), second_part.to(self.compute_dtype)),
            dim=-1,
        )

    def apply_rope(self, inputs: torch.Tensor, sin: torch.Tensor, cos: torch.Tensor):
        first_half, second_half = torch.chunk(inputs.to(torch.float32), 2, dim=-1)
        first_part = first_half * cos - second_half * sin
        second_part = second_half * cos + first_half * sin
        return torch.cat((first_part.to(self.compute_dtype), second_part.to(self.compute_dtype)), dim=-1)


def custom_scaled_dot_product_attention(
    query: torch.Tensor,
    key: torch.Tensor,
    value: torch.Tensor,
    attn_mask: torch.Tensor | None = None,
    scale: float = 1.0,
    is_causal: bool = False,
    num_gqa_groups: int = 1,
) -> torch.Tensor:
    """
    Custom scaled dot-product attention with GQA support for MPS compatibility.

    Args:
        query: (B, N_q, T, H) - Query tensor, N_q = num_query_heads
        key: (B, N_kv, S, H) - Key tensor, N_kv = num_kv_heads
        value: (B, N_kv, S, H) - Value tensor
        attn_mask: (B, 1, T, S) - Attention mask, optional
        scale: Scaling factor for attention scores
        is_causal: If True, apply causal masking
        num_gqa_groups: Number of query groups per KV head (N_q / N_kv)

    Returns:
        output: (B, N_q, T, H) - Attention output
    """
    B, N_q, T, H = query.shape
    _, N_kv, S, _ = key.shape

    # For GQA, repeat key and value tensors to match query heads
    if num_gqa_groups > 1:
        key = key.repeat_interleave(num_gqa_groups, dim=1)  # (B, N_q, S, H)
        value = value.repeat_interleave(num_gqa_groups, dim=1)  # (B, N_q, S, H)

    # Compute attention scores: (B, N_q, T, H) @ (B, N_q, H, S) -> (B, N_q, T, S)
    scores = torch.matmul(query, key.transpose(-1, -2)) * scale

    # Apply causal mask if needed
    if is_causal:
        causal_mask = torch.tril(torch.ones(T, S, dtype=torch.bool, device=query.device))
        scores = scores.masked_fill(~causal_mask, float("-inf"))

    # Apply attention mask if provided
    if attn_mask is not None:
        scores = scores.masked_fill(~attn_mask, float("-inf"))

    # Softmax over the last dimension (S)
    attn_weights = F.softmax(scores, dim=-1)

    # Compute output: (B, N_q, T, S) @ (B, N_q, S, H) -> (B, N_q, T, H)
    output = torch.matmul(attn_weights, value)

    return output


class CrossAttention(nn.Module):
    """Cross-Attention using DenseGeneral."""

    def __init__(
        self,
        config: DiaConfig,
        q_embed_dim: int,
        kv_embed_dim: int,
        num_query_heads: int,
        num_kv_heads: int,
        head_dim: int,
        compute_dtype: torch.dtype,
        out_embed_dim: int | None = None,
    ):
        super().__init__()
        self.num_query_heads = num_query_heads
        self.num_kv_heads = num_kv_heads
        self.head_dim = head_dim
        self.output_dim = out_embed_dim if out_embed_dim is not None else q_embed_dim
        self.projected_query_dim = num_query_heads * head_dim
        if num_query_heads % num_kv_heads != 0:
            raise ValueError(f"num_query_heads ({num_query_heads}) must be divisible by num_kv_heads ({num_kv_heads})")
        self.num_gqa_groups = num_query_heads // num_kv_heads

        # --- Projection Layers using DenseGeneral ---
        self.q_proj = DenseGeneral(
            in_shapes=(q_embed_dim,),
            out_features=(num_query_heads, head_dim),
            axis=(-1,),
            weight_dtype=compute_dtype,
        )
        self.k_proj = DenseGeneral(
            in_shapes=(kv_embed_dim,),
            out_features=(num_kv_heads, head_dim),
            axis=(-1,),
            weight_dtype=compute_dtype,
        )
        self.v_proj = DenseGeneral(
            in_shapes=(kv_embed_dim,),
            out_features=(num_kv_heads, head_dim),
            axis=(-1,),
            weight_dtype=compute_dtype,
        )
        self.o_proj = DenseGeneral(
            in_shapes=(num_query_heads, head_dim),
            out_features=(self.output_dim,),
            axis=(-2, -1),
            weight_dtype=compute_dtype,
        )

        # --- Rotary Embedding ---
        self.rotary_emb = RotaryEmbedding(
            embedding_dims=self.head_dim,
            min_timescale=config.model.rope_min_timescale,
            max_timescale=config.model.rope_max_timescale,
            dtype=compute_dtype,
        )

    def forward(
        self,
        Xq: torch.Tensor,  # (B, T, D) T = 1 in AR generation
        q_positions: torch.Tensor,  # (B, T)
        kv_positions: torch.Tensor | None = None,  # (B, S)
        attn_mask: torch.Tensor | None = None,  # None in Decoder Self Attention, Valid mask in Others
        cache: KVCache | None = None,  # None in Encoder, KVCache in Decoder
        is_causal: bool = False,
    ) -> tuple[torch.Tensor, tuple[torch.Tensor, torch.Tensor] | None]:
        """
        Performs attention calculation with optional KV caching.

        Args:
            Xq: Query tensor (B, T, D). T=1 during single-step decoding.
            Xkv: Key/Value source tensor (B, S, E). S=1 during single-step decoding for self-attn.
            q_positions: Positions for queries (B, T).
            kv_positions: Positions for keys/values (B, S). If None, uses q_positions.
            attn_mask: Attention mask.
            cache: KVCache.

        Returns:
            A tuple containing:
            - output: The attention output tensor (B, T, output_dim).
            - present_kv: The K/V state to be cached for the next step ((B, N, S_new, H), (B, N, S_new, H)). For self-attn, S_new = S_past + S. For cross-attn, S_new = S_kv.
        """
        if kv_positions is None:
            kv_positions = q_positions
        original_dtype = Xq.dtype

        Xq_BxTxNxH = self.q_proj(Xq)
        Xq_BxTxNxH = self.rotary_emb(Xq_BxTxNxH, position=q_positions)
        Xq_BxNxTxH = Xq_BxTxNxH.transpose(1, 2)

        attn_k: torch.Tensor | None = None
        attn_v: torch.Tensor | None = None

        attn_k, attn_v = cache.k, cache.v

        # Use custom attention for MPS backend, otherwise use optimized PyTorch function
        is_mps = Xq.device.type == "mps" and torch.backends.mps.is_available()
        if is_mps:
            attn_output = custom_scaled_dot_product_attention(
                query=Xq_BxNxTxH,
                key=attn_k,
                value=attn_v,
                attn_mask=attn_mask if not is_causal else None,
                scale=1.0,
                is_causal=is_causal,
                num_gqa_groups=self.num_gqa_groups,
            )
        else:
            attn_output = F.scaled_dot_product_attention(
                Xq_BxNxTxH,
                attn_k,
                attn_v,
                attn_mask=attn_mask if not is_causal else None,
                scale=1.0,
                enable_gqa=self.num_gqa_groups > 1,
                is_causal=is_causal,
            )

        attn_output = attn_output.transpose(1, 2).contiguous()  # (B, T, N, H)
        output = self.o_proj(attn_output)

        return output.to(original_dtype)


class FusedQKV(nn.Module):
    def __init__(
        self,
        in_features: int,
        out_features: int,
        bias: bool = False,
        num_q_heads: int = 1,
        q_head_dim: int = 1,
        num_kv_heads: int = 1,
        kv_head_dim: int = 1,
    ):
        super().__init__()
        self.num_q_heads = num_q_heads
        self.q_head_dim = q_head_dim
        self.num_kv_heads = num_kv_heads
        self.kv_head_dim = kv_head_dim
        self.q_output_dim = num_q_heads * q_head_dim
        self.kv_output_dim = num_kv_heads * kv_head_dim
        self.linear = nn.Linear(in_features, out_features, bias=bias)

    def forward(self, inputs: torch.Tensor) -> tuple[torch.Tensor, torch.Tensor, torch.Tensor]:
        x = self.linear(inputs)

        q, k, v = x.split([self.q_output_dim, self.kv_output_dim, self.kv_output_dim], dim=-1)

        q = q.reshape(q.shape[:-1] + (self.num_q_heads, self.q_head_dim))
        k = k.reshape(k.shape[:-1] + (self.num_kv_heads, self.kv_head_dim))
        v = v.reshape(v.shape[:-1] + (self.num_kv_heads, self.kv_head_dim))

        return q, k, v


class SelfAttention(nn.Module):
    """Attention using DenseGeneral."""

    def __init__(
        self,
        config: EncoderConfig | DecoderConfig,
        q_embed_dim: int,
        kv_embed_dim: int,
        num_query_heads: int,
        num_kv_heads: int,
        head_dim: int,
        compute_dtype: torch.dtype,
        is_cross_attn: bool = False,
        out_embed_dim: int | None = None,
    ):
        super().__init__()
        self.num_query_heads = num_query_heads
        self.num_kv_heads = num_kv_heads
        self.head_dim = head_dim
        self.is_cross_attn = is_cross_attn
        self.output_dim = out_embed_dim if out_embed_dim is not None else q_embed_dim
        self.projected_query_dim = num_query_heads * head_dim
        if num_query_heads % num_kv_heads != 0:
            raise ValueError(f"num_query_heads ({num_query_heads}) must be divisible by num_kv_heads ({num_kv_heads})")
        self.num_gqa_groups = num_query_heads // num_kv_heads
        self.kv_embed_dim = kv_embed_dim
        self.q_embed_dim = q_embed_dim

        # --- Projection Layers using DenseGeneral ---
        self.q_proj = DenseGeneral(
            in_shapes=(q_embed_dim,),
            out_features=(num_query_heads, head_dim),
            axis=(-1,),
            weight_dtype=compute_dtype,
        )
        self.k_proj = DenseGeneral(
            in_shapes=(kv_embed_dim,),
            out_features=(num_kv_heads, head_dim),
            axis=(-1,),
            weight_dtype=compute_dtype,
        )
        self.v_proj = DenseGeneral(
            in_shapes=(kv_embed_dim,),
            out_features=(num_kv_heads, head_dim),
            axis=(-1,),
            weight_dtype=compute_dtype,
        )
        self.o_proj = DenseGeneral(
            in_shapes=(num_query_heads, head_dim),
            out_features=(self.output_dim,),
            axis=(-2, -1),
            weight_dtype=compute_dtype,
        )

        # --- Rotary Embedding ---
        self.rotary_emb = RotaryEmbedding(
            embedding_dims=self.head_dim,
            max_timescale=config.rope_theta,
            dtype=compute_dtype,
        )

        self.is_fused_qkv = False

    def get_linear_weight(self, dense: DenseGeneral):
        W_dg = dense.weight.data

        out_features = 1
        input_features = 1
        for dim in dense.out_features:
            out_features *= dim
        for dim in dense.in_shapes:
            input_features *= dim

        W_dg_reshaped_for_linear_T = W_dg.reshape(input_features, out_features)
        linear_weight = W_dg_reshaped_for_linear_T.transpose(0, 1).contiguous()
        return linear_weight

    def patch_fused_qkv(self):
        q_proj_weight = self.get_linear_weight(self.q_proj)
        k_proj_weight = self.get_linear_weight(self.k_proj)
        v_proj_weight = self.get_linear_weight(self.v_proj)

        self.qkv = FusedQKV(
            self.kv_embed_dim,
            (self.num_query_heads * self.head_dim + 2 * (self.num_kv_heads * self.head_dim)),
            bias=False,
            num_q_heads=self.num_query_heads,
            q_head_dim=self.head_dim,
            num_kv_heads=self.num_kv_heads,
            kv_head_dim=self.head_dim,
        )
        self.qkv.linear.weight.data = torch.cat([q_proj_weight, k_proj_weight, v_proj_weight], dim=0)

        # print(f"qkv.weight.shape: {self.qkv.linear.weight.shape}")
        self.is_fused_qkv = True

    def forward(
        self,
        X: torch.Tensor,  # (B, T, D) T = 1 in AR generation
        q_positions: torch.Tensor,  # (B, T)
        kv_positions: torch.Tensor | None = None,  # (B, S)
        attn_mask: torch.Tensor | None = None,  # None in Decoder Self Attention, Valid mask in Others
        cache: KVCache | None = None,  # None in Encoder, KVCache in Decoder
        prefill: bool = False,
        is_causal: bool = False,
        current_idx: torch.Tensor | None = None,
    ) -> tuple[torch.Tensor, tuple[torch.Tensor, torch.Tensor] | None]:
        """
        Performs attention calculation with optional KV caching.
        Args:
            Xq: Query tensor (B, T, D). T=1 during single-step decoding.
            Xkv: Key/Value source tensor (B, S, E). S=1 during single-step decoding for self-attn.
            q_positions: Positions for queries (B, T).
            kv_positions: Positions for keys/values (B, S). If None, uses q_positions.
            attn_mask: Attention mask.
            cache: KVCache.
            prefill: If True, use prefill mode.
        Returns:
            A tuple containing:
            - output: The attention output tensor (B, T, output_dim).
            - present_kv: The K/V state to be cached for the next step ((B, N, S_new, H), (B, N, S_new, H)). For self-attn, S_new = S_past + S. For cross-attn, S_new = S_kv.
        """
        if kv_positions is None:
            kv_positions = q_positions

<<<<<<< HEAD
        Xq_BxTxNxH = self.q_proj(Xq)
        if not self.is_cross_attn:
            Xq_BxTxNxH = self.rotary_emb(Xq_BxTxNxH, position=q_positions)
=======
        original_dtype = X.dtype

        if self.is_fused_qkv:
            Xq_BxTxNxH, Xk_BxSxKxH, Xv_BxSxKxH = self.qkv(X)
        else:
            Xq_BxTxNxH = self.q_proj(X)
            Xk_BxSxKxH = self.k_proj(X)
            Xv_BxSxKxH = self.v_proj(X)

        position = q_positions.unsqueeze(-1).unsqueeze(-1)
        sinusoid_inp = position / self.rotary_emb.timescale
        sin = torch.sin(sinusoid_inp)
        cos = torch.cos(sinusoid_inp)

        Xq_BxTxNxH = self.rotary_emb.apply_rope(Xq_BxTxNxH, sin, cos)
        Xk_BxSxKxH = self.rotary_emb.apply_rope(Xk_BxSxKxH, sin, cos)

>>>>>>> 2811af1c
        Xq_BxNxTxH = Xq_BxTxNxH.transpose(1, 2)

        attn_k: torch.Tensor | None = None
        attn_v: torch.Tensor | None = None

        Xk_BxKxSxH = Xk_BxSxKxH.transpose(1, 2)  # (B, K, S, H)
        Xv_BxKxSxH = Xv_BxSxKxH.transpose(1, 2)  # (B, K, S, H)

        if cache is None:
            attn_k = Xk_BxKxSxH
            attn_v = Xv_BxKxSxH
        elif prefill:
            attn_k, attn_v = Xk_BxKxSxH, Xv_BxKxSxH
            cache.prefill(attn_k, attn_v)
        else:
<<<<<<< HEAD
            Xk_BxSxKxH = self.k_proj(Xkv)  # (B, S, K, H)
            Xv_BxSxKxH = self.v_proj(Xkv)  # (B, S, K, H)
            if not self.is_cross_attn:
                Xk_BxSxKxH = self.rotary_emb(Xk_BxSxKxH, position=kv_positions)  # (B, S, K, H)

            Xk_BxKxSxH = Xk_BxSxKxH.transpose(1, 2)  # (B, K, S, H)
            Xv_BxKxSxH = Xv_BxSxKxH.transpose(1, 2)  # (B, K, S, H)

            if cache is None:
                attn_k = Xk_BxKxSxH
                attn_v = Xv_BxKxSxH
            elif prefill:
                attn_k, attn_v = Xk_BxKxSxH, Xv_BxKxSxH
                cache.prefill(attn_k, attn_v)
            else:
                attn_k, attn_v = cache.update(Xk_BxKxSxH, Xv_BxKxSxH, current_idx)

        attn_output = F.scaled_dot_product_attention(
            Xq_BxNxTxH,
            attn_k,
            attn_v,
            attn_mask=attn_mask if not is_causal else None,
            scale=1.0,
            enable_gqa=self.num_gqa_groups > 1,
            is_causal=is_causal,
        )
=======
            attn_k, attn_v = cache.update(Xk_BxKxSxH, Xv_BxKxSxH, current_idx)

        # Use custom attention for MPS backend, otherwise use optimized PyTorch function
        is_mps = Xv_BxSxKxH.device.type == "mps" and torch.backends.mps.is_available()
        if is_mps:
            attn_output = custom_scaled_dot_product_attention(
                query=Xq_BxNxTxH,
                key=attn_k,
                value=attn_v,
                attn_mask=attn_mask if not is_causal else None,
                scale=1.0,
                is_causal=is_causal,
                num_gqa_groups=self.num_gqa_groups,
            )
        else:
            attn_output = F.scaled_dot_product_attention(
                Xq_BxNxTxH,
                attn_k,
                attn_v,
                attn_mask=attn_mask if not is_causal else None,
                scale=1.0,
                enable_gqa=self.num_gqa_groups > 1,
                is_causal=is_causal,
            )
>>>>>>> 2811af1c

        attn_output = attn_output.transpose(1, 2).contiguous()  # (B, T, N, H)
        output = self.o_proj(attn_output)

        return output.to(original_dtype)


class EncoderLayer(nn.Module):
    """Transformer Encoder Layer using DenseGeneral."""

    def __init__(self, config: DiaConfig, compute_dtype: torch.dtype):
        super().__init__()
        self.config = config
        enc_config = config.encoder_config
        embed_dim = enc_config.hidden_size
        self.compute_dtype = compute_dtype

        self.pre_sa_norm = RMSNorm(
            embed_dim,
            eps=enc_config.norm_eps,
            dtype=torch.float32,
        )
<<<<<<< HEAD
        self.self_attention = Attention(
            enc_config,
=======
        self.self_attention = SelfAttention(
            config,
>>>>>>> 2811af1c
            q_embed_dim=embed_dim,
            kv_embed_dim=embed_dim,
            num_query_heads=enc_config.num_attention_heads,
            num_kv_heads=enc_config.num_key_value_heads,
            head_dim=enc_config.head_dim,
            compute_dtype=compute_dtype,
            is_cross_attn=False,
            out_embed_dim=embed_dim,
        )
        self.post_sa_norm = RMSNorm(
            embed_dim,
            eps=enc_config.norm_eps,
            dtype=torch.float32,
        )
        self.mlp = MlpBlock(
            embed_dim=embed_dim,
            intermediate_dim=enc_config.intermediate_size,
            compute_dtype=compute_dtype,
        )

    def forward(
        self,
        x: torch.Tensor,
        state: EncoderInferenceState,
    ) -> torch.Tensor:
        residual = x
        x_norm = self.pre_sa_norm(x).to(self.compute_dtype)

        sa_out = self.self_attention(
            X=x_norm,
            q_positions=state.positions,
            kv_positions=state.positions,
            attn_mask=state.attn_mask,
        )
        x = residual + sa_out

        residual = x
        x_norm = self.post_sa_norm(x).to(self.compute_dtype)
        mlp_out = self.mlp(x_norm)
        x = residual + mlp_out

        return x


class Encoder(nn.Module):
    """Transformer Encoder Stack using DenseGeneral."""

    def __init__(self, config: DiaConfig, compute_dtype: torch.dtype):
        super().__init__()
        self.config = config
        enc_config = config.encoder_config
        self.compute_dtype = compute_dtype

        self.embedding = nn.Embedding(
            enc_config.vocab_size,
            enc_config.hidden_size,
            dtype=compute_dtype,
        )
        self.layers = nn.ModuleList([EncoderLayer(config, compute_dtype) for _ in range(enc_config.num_hidden_layers)])
        self.norm = RMSNorm(
            enc_config.hidden_size,
            eps=enc_config.norm_eps,
            dtype=torch.float32,
        )

    def forward(
        self,
        x_ids: torch.Tensor,
        state: EncoderInferenceState,
    ) -> torch.Tensor:
        x = self.embedding(x_ids)

        for layer in self.layers:
            x = layer(x, state)

        x = self.norm(x).to(self.compute_dtype)
        return x


class DecoderLayer(nn.Module):
    """Transformer Decoder Layer using DenseGeneral."""

    def __init__(self, config: DiaConfig, compute_dtype: torch.dtype):
        super().__init__()
        self.config = config
        dec_config = config.decoder_config
        enc_config = config.encoder_config
        dec_embed_dim = dec_config.hidden_size
        enc_embed_dim = enc_config.hidden_size
        self.compute_dtype = compute_dtype

        # Norms
        self.pre_sa_norm = RMSNorm(
            dec_embed_dim,
            eps=dec_config.norm_eps,
            dtype=torch.float32,
        )
        self.pre_ca_norm = RMSNorm(
            dec_embed_dim,
            eps=dec_config.norm_eps,
            dtype=torch.float32,
        )
        self.pre_mlp_norm = RMSNorm(
            dec_embed_dim,
            eps=dec_config.norm_eps,
            dtype=torch.float32,
        )

        # Self-Attention (GQA) with Causal Masking
<<<<<<< HEAD
        self.self_attention = Attention(
            dec_config,
=======
        self.self_attention = SelfAttention(
            config,
>>>>>>> 2811af1c
            q_embed_dim=dec_embed_dim,
            kv_embed_dim=dec_embed_dim,
            num_query_heads=dec_config.num_attention_heads,
            num_kv_heads=dec_config.num_key_value_heads,
            head_dim=dec_config.head_dim,
            compute_dtype=compute_dtype,
            is_cross_attn=False,
            out_embed_dim=dec_embed_dim,
        )
        # Cross-Attention (MHA)
<<<<<<< HEAD
        self.cross_attention = Attention(
            dec_config,
=======
        self.cross_attention = CrossAttention(
            config=config,
>>>>>>> 2811af1c
            q_embed_dim=dec_embed_dim,
            kv_embed_dim=enc_embed_dim,  # Note kv_embed_dim
            num_query_heads=dec_config.cross_num_attention_heads,
            num_kv_heads=dec_config.cross_num_key_value_heads,
            head_dim=dec_config.cross_head_dim,
            compute_dtype=compute_dtype,
            out_embed_dim=dec_embed_dim,
        )
        # MLP
        self.mlp = MlpBlock(
            embed_dim=dec_embed_dim,
            intermediate_dim=dec_config.intermediate_size,
            compute_dtype=compute_dtype,
        )

    def forward(
        self,
        x: torch.Tensor,
        state: DecoderInferenceState,
        self_attn_cache: KVCache | None = None,
        cross_attn_cache: KVCache | None = None,
        prefill: bool = False,
        current_idx: int = 0,
    ) -> torch.Tensor:
        residual = x
        x_norm = self.pre_sa_norm(x).to(self.compute_dtype)

        self_attn_mask = state.casual_attn_mask[None, None, current_idx]

        sa_out = self.self_attention(
            X=x_norm,  # (2, 1, D)
            q_positions=state.dec_positions,  # (2, 1)
            kv_positions=state.dec_positions,  # (2, 1)
            attn_mask=self_attn_mask,
            cache=self_attn_cache,
            prefill=prefill,
            is_causal=prefill,
            current_idx=current_idx,
        )

        x = residual + sa_out

        residual = x
        x_norm = self.pre_ca_norm(x).to(self.compute_dtype)
        ca_out = self.cross_attention(
            Xq=x_norm,
            q_positions=state.dec_positions,
            kv_positions=state.enc_positions,
            attn_mask=state.cross_attn_mask,
            cache=cross_attn_cache,
<<<<<<< HEAD
            current_idx=current_idx,
            attn_mask=state.cross_attn_mask,
=======
>>>>>>> 2811af1c
        )
        x = residual + ca_out

        residual = x
        x_norm = self.pre_mlp_norm(x).to(self.compute_dtype)
        mlp_out = self.mlp(x_norm)
        x = residual + mlp_out

        return x


class Decoder(nn.Module):
    """Transformer Decoder Stack using DenseGeneral."""

    def __init__(self, config: DiaConfig, compute_dtype: torch.dtype):
        super().__init__()
        self.config = config
        dec_config = config.decoder_config
        self.num_channels = dec_config.num_channels
        self.num_layers = dec_config.num_hidden_layers

        self.embeddings = nn.ModuleList(
            [
                nn.Embedding(dec_config.vocab_size, dec_config.hidden_size, dtype=compute_dtype)
                for _ in range(self.num_channels)
            ]
        )
        self.layers = nn.ModuleList(
            [DecoderLayer(config=config, compute_dtype=compute_dtype) for _ in range(self.num_layers)]
        )

        self.norm = RMSNorm(
            dec_config.hidden_size,
            eps=dec_config.norm_eps,
            dtype=torch.float32,
        )

        self.logits_dense = DenseGeneral(
            in_shapes=(dec_config.hidden_size,),
            out_features=(self.num_channels, dec_config.vocab_size),
            axis=(-1,),
            weight_dtype=compute_dtype,
        )

    def precompute_cross_attn_cache(
        self,
        enc_out: torch.Tensor,  # (B, S, E)
    ) -> list[KVCache]:
        """
        Computes the Key and Value tensors for cross-attention for each layer from the encoder output.
        """
        per_layer_kv_cache: list[KVCache] = []

        for layer in self.layers:
            cross_attn_module = layer.cross_attention
            k_proj = cross_attn_module.k_proj(enc_out)
            v_proj = cross_attn_module.v_proj(enc_out)

            k = k_proj.transpose(1, 2)
            v = v_proj.transpose(1, 2)

            per_layer_kv_cache.append(KVCache.from_kv(k, v))

        return per_layer_kv_cache

    def decode_step(
        self,
        tgt_ids_Bx1xC: torch.Tensor,  # [B, 1, C]
        state: DecoderInferenceState,
        current_idx: int,
    ) -> torch.Tensor:
        """
        Performs a single decoding step, managing KV caches layer by layer.
        Returns:
            A tuple containing:
            - logits_Bx1xCV: The final output logits for the current step (B, 1, C*V), cast to float32.
        """

        x = None
        for i in range(self.num_channels):
            channel_tokens = tgt_ids_Bx1xC[..., i]
            channel_embed = self.embeddings[i](channel_tokens)
            x = channel_embed if x is None else x + channel_embed

        for i, layer in enumerate(self.layers):
            self_cache = state.self_attn_cache[i]
            cross_cache = state.cross_attn_cache[i]
            x = layer(
                x,  # (2, 1, D)
                state,
                self_attn_cache=self_cache,
                cross_attn_cache=cross_cache,
                current_idx=current_idx,
            )

        x = self.norm(x)
        logits_Bx1xCxV = self.logits_dense(x)

        return logits_Bx1xCxV.to(torch.float32)

    def forward(self, tgt_ids_BxTxC: torch.Tensor, state: DecoderInferenceState) -> torch.Tensor:
        """
        Forward pass for the Decoder stack, managing KV caches.
        Args:
            tgt_ids_BxTxC: Target token IDs (B, T, C).
            encoder_out: Output from the encoder (B, S, E).
            tgt_positions: Positions for target sequence (B, T).
            src_positions: Positions for source sequence (B, S).
            self_attn_mask: Mask for self-attention.
            cross_attn_mask: Mask for cross-attention.
            past_key_values: List containing the self-attention KV cache for each layer
                             from the previous decoding step. `len(past_key_values)` should
                             equal `num_layers`.
            precomputed_cross_attn_kv: A single tuple containing the pre-computed K/V cache
                                      derived from `encoder_out`. This is passed identically
                                      to all layers.
        Returns:
            A tuple containing:
            - logits: The final output logits (B, T, C * V), cast to float32.
            - present_key_values: A list containing the updated self-attention KV cache
                                 for each layer for the *current* decoding step.
        """
        _, _, num_channels_in = tgt_ids_BxTxC.shape
        assert num_channels_in == self.num_channels, "Input channels mismatch"

        # Embeddings
        x = None
        for i in range(self.num_channels):
            channel_tokens = tgt_ids_BxTxC[..., i]
            channel_embed = self.embeddings[i](channel_tokens)
            x = channel_embed if x is None else x + channel_embed

        for i, layer in enumerate(self.layers):
            self_cache = state.self_attn_cache[i]
            cross_cache = state.cross_attn_cache[i]
            x = layer(
                x,
                state,
                self_attn_cache=self_cache,
                cross_attn_cache=cross_cache,
                prefill=True,
            )

        # Final Norm
        x = self.norm(x)
        logits_BxTxCxV = self.logits_dense(x)

        return logits_BxTxCxV.to(torch.float32)


class DiaModel(
    nn.Module,
    PyTorchModelHubMixin,
    repo_url="https://github.com/nari-labs/dia",
    pipeline_tag="text-to-speech",
    license="apache-2.0",
    coders={
        DiaConfig: (
            lambda x: x.model_dump(),
            lambda data: DiaConfig.model_validate(data),
        ),
    },
):
    """PyTorch Dia Model using DenseGeneral."""

    def __init__(self, config: DiaConfig, compute_dtype: torch.dtype):
        super().__init__()
        self.config = config
        self.encoder = Encoder(config, compute_dtype)
        self.decoder = Decoder(config, compute_dtype)<|MERGE_RESOLUTION|>--- conflicted
+++ resolved
@@ -194,7 +194,7 @@
 
     def __init__(
         self,
-        config: DiaConfig,
+        config: EncoderConfig | DecoderConfig,
         q_embed_dim: int,
         kv_embed_dim: int,
         num_query_heads: int,
@@ -242,8 +242,7 @@
         # --- Rotary Embedding ---
         self.rotary_emb = RotaryEmbedding(
             embedding_dims=self.head_dim,
-            min_timescale=config.model.rope_min_timescale,
-            max_timescale=config.model.rope_max_timescale,
+            max_timescale=config.rope_theta,
             dtype=compute_dtype,
         )
 
@@ -351,7 +350,7 @@
 
     def __init__(
         self,
-        config: EncoderConfig | DecoderConfig,
+        config: DiaConfig,
         q_embed_dim: int,
         kv_embed_dim: int,
         num_query_heads: int,
@@ -403,7 +402,8 @@
         # --- Rotary Embedding ---
         self.rotary_emb = RotaryEmbedding(
             embedding_dims=self.head_dim,
-            max_timescale=config.rope_theta,
+            min_timescale=config.model.rope_min_timescale,
+            max_timescale=config.model.rope_max_timescale,
             dtype=compute_dtype,
         )
 
@@ -471,11 +471,6 @@
         if kv_positions is None:
             kv_positions = q_positions
 
-<<<<<<< HEAD
-        Xq_BxTxNxH = self.q_proj(Xq)
-        if not self.is_cross_attn:
-            Xq_BxTxNxH = self.rotary_emb(Xq_BxTxNxH, position=q_positions)
-=======
         original_dtype = X.dtype
 
         if self.is_fused_qkv:
@@ -493,7 +488,6 @@
         Xq_BxTxNxH = self.rotary_emb.apply_rope(Xq_BxTxNxH, sin, cos)
         Xk_BxSxKxH = self.rotary_emb.apply_rope(Xk_BxSxKxH, sin, cos)
 
->>>>>>> 2811af1c
         Xq_BxNxTxH = Xq_BxTxNxH.transpose(1, 2)
 
         attn_k: torch.Tensor | None = None
@@ -509,34 +503,6 @@
             attn_k, attn_v = Xk_BxKxSxH, Xv_BxKxSxH
             cache.prefill(attn_k, attn_v)
         else:
-<<<<<<< HEAD
-            Xk_BxSxKxH = self.k_proj(Xkv)  # (B, S, K, H)
-            Xv_BxSxKxH = self.v_proj(Xkv)  # (B, S, K, H)
-            if not self.is_cross_attn:
-                Xk_BxSxKxH = self.rotary_emb(Xk_BxSxKxH, position=kv_positions)  # (B, S, K, H)
-
-            Xk_BxKxSxH = Xk_BxSxKxH.transpose(1, 2)  # (B, K, S, H)
-            Xv_BxKxSxH = Xv_BxSxKxH.transpose(1, 2)  # (B, K, S, H)
-
-            if cache is None:
-                attn_k = Xk_BxKxSxH
-                attn_v = Xv_BxKxSxH
-            elif prefill:
-                attn_k, attn_v = Xk_BxKxSxH, Xv_BxKxSxH
-                cache.prefill(attn_k, attn_v)
-            else:
-                attn_k, attn_v = cache.update(Xk_BxKxSxH, Xv_BxKxSxH, current_idx)
-
-        attn_output = F.scaled_dot_product_attention(
-            Xq_BxNxTxH,
-            attn_k,
-            attn_v,
-            attn_mask=attn_mask if not is_causal else None,
-            scale=1.0,
-            enable_gqa=self.num_gqa_groups > 1,
-            is_causal=is_causal,
-        )
-=======
             attn_k, attn_v = cache.update(Xk_BxKxSxH, Xv_BxKxSxH, current_idx)
 
         # Use custom attention for MPS backend, otherwise use optimized PyTorch function
@@ -561,7 +527,6 @@
                 enable_gqa=self.num_gqa_groups > 1,
                 is_causal=is_causal,
             )
->>>>>>> 2811af1c
 
         attn_output = attn_output.transpose(1, 2).contiguous()  # (B, T, N, H)
         output = self.o_proj(attn_output)
@@ -584,13 +549,8 @@
             eps=enc_config.norm_eps,
             dtype=torch.float32,
         )
-<<<<<<< HEAD
-        self.self_attention = Attention(
-            enc_config,
-=======
         self.self_attention = SelfAttention(
             config,
->>>>>>> 2811af1c
             q_embed_dim=embed_dim,
             kv_embed_dim=embed_dim,
             num_query_heads=enc_config.num_attention_heads,
@@ -700,13 +660,8 @@
         )
 
         # Self-Attention (GQA) with Causal Masking
-<<<<<<< HEAD
-        self.self_attention = Attention(
-            dec_config,
-=======
         self.self_attention = SelfAttention(
             config,
->>>>>>> 2811af1c
             q_embed_dim=dec_embed_dim,
             kv_embed_dim=dec_embed_dim,
             num_query_heads=dec_config.num_attention_heads,
@@ -717,13 +672,8 @@
             out_embed_dim=dec_embed_dim,
         )
         # Cross-Attention (MHA)
-<<<<<<< HEAD
-        self.cross_attention = Attention(
-            dec_config,
-=======
         self.cross_attention = CrossAttention(
             config=config,
->>>>>>> 2811af1c
             q_embed_dim=dec_embed_dim,
             kv_embed_dim=enc_embed_dim,  # Note kv_embed_dim
             num_query_heads=dec_config.cross_num_attention_heads,
@@ -774,11 +724,6 @@
             kv_positions=state.enc_positions,
             attn_mask=state.cross_attn_mask,
             cache=cross_attn_cache,
-<<<<<<< HEAD
-            current_idx=current_idx,
-            attn_mask=state.cross_attn_mask,
-=======
->>>>>>> 2811af1c
         )
         x = residual + ca_out
 
