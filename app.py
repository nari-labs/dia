--- conflicted
+++ resolved
@@ -169,19 +169,14 @@
                 print(f"Skipping audio speed adjustment (factor: {speed_factor:.2f}).")
             # --- End slowdown ---
 
-<<<<<<< HEAD
-            print(
-                f"Audio conversion successful. Final shape: {output_audio[1].shape}, Sample Rate: {output_sr}"
-            )
+            print(f"Audio conversion successful. Final shape: {output_audio[1].shape}, Sample Rate: {output_sr}")
+            
             # Explicitly convert to int16 to prevent Gradio warning
             if output_audio[1].dtype == np.float32 or output_audio[1].dtype == np.float64:
                 audio_for_gradio = np.clip(output_audio[1], -1.0, 1.0)
                 audio_for_gradio = (audio_for_gradio * 32767).astype(np.int16)
                 output_audio = (output_sr, audio_for_gradio)
                 print("Converted audio to int16 for Gradio output.")
-=======
-            print(f"Audio conversion successful. Final shape: {output_audio[1].shape}, Sample Rate: {output_sr}")
->>>>>>> d4790dd9
 
         else:
             print("\nGeneration finished, but no valid tokens were produced.")
@@ -373,11 +368,7 @@
 # --- Launch the App ---
 if __name__ == "__main__":
     print("Launching Gradio interface...")
-<<<<<<< HEAD
-    demo.launch(server_name="0.0.0.0", share=args.share)
-=======
-
+    
     # set `GRADIO_SERVER_NAME`, `GRADIO_SERVER_PORT` env vars to override default values
     # use `GRADIO_SERVER_NAME=0.0.0.0` for Docker
-    demo.launch(share=args.share)
->>>>>>> d4790dd9
+    demo.launch(server_name="0.0.0.0", share=args.share)