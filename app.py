--- conflicted
+++ resolved
@@ -37,10 +37,6 @@
 # Load Nari model and config
 print("Loading Nari model...")
 try:
-<<<<<<< HEAD
-    # Use the function from inference.py
-    model = Dia.from_pretrained("nari-labs/Dia-1.6B-0626", compute_dtype="float16", device=device)
-=======
     dtype_map = {
         "cpu": "float32",
         "mps": "float32",  # Apple M series – better with float32
@@ -49,8 +45,7 @@
 
     dtype = dtype_map.get(device.type, "float16")
     print(f"Using device: {device}, attempting to load model with {dtype}")
-    model = Dia.from_pretrained("nari-labs/Dia-1.6B", compute_dtype=dtype, device=device)
->>>>>>> 2811af1c
+    model = Dia.from_pretrained("nari-labs/Dia-1.6B-0626", compute_dtype=dtype, device=device)
 except Exception as e:
     print(f"Error loading Nari model: {e}")
     raise
