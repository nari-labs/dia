--- conflicted
+++ resolved
@@ -1,9 +1,6 @@
 import argparse
 import contextlib
-<<<<<<< HEAD
 import gc
-=======
->>>>>>> 02951bc4
 import io
 import random
 import tempfile
@@ -44,29 +41,6 @@
 # Load Nari model and config
 print("Loading Nari model...")
 try:
-<<<<<<< HEAD
-    # Step 1: Load model normally
-    model = Dia.from_pretrained(
-        "nari-labs/Dia-1.6B",
-        compute_dtype="float16",
-        device=device
-    )
-
-    # Step 2: Apply dynamic quantization
-    quantized_model = torch.quantization.quantize_dynamic(
-        model.model,
-        {torch.nn.Linear, torch.nn.LSTM},
-        dtype=torch.qint8
-    )
-
-    # Step 3: Dereference the original
-    model.model = None
-    torch.cuda.empty_cache()
-
-    # Step 4: Replace with quantized
-    model.model = quantized_model
-
-=======
     dtype_map = {
         "cpu": "float32",
         "mps": "float32",  # Apple M series – better with float32
@@ -75,11 +49,25 @@
 
     dtype = dtype_map.get(device.type, "float16")
     print(f"Using device: {device}, attempting to load model with {dtype}")
-    model = Dia.from_pretrained("nari-labs/Dia-1.6B-0626", compute_dtype=dtype, device=device)
->>>>>>> 02951bc4
+    # Step 1: Load model normally
+    model = Dia.from_pretrained("nari-labs/Dia-1.6B", compute_dtype=dtype, device=device)
+
+    # Step 2: Apply dynamic quantization
+    quantized_model = torch.quantization.quantize_dynamic(
+        model.model, {torch.nn.Linear, torch.nn.LSTM}, dtype=torch.qint8
+    )
+
+    # Step 3: Dereference the original
+    model.model = None
+    torch.cuda.empty_cache()
+
+    # Step 4: Replace with quantized
+    model.model = quantized_model
+
 except Exception as e:
     print(f"Error loading Nari model: {e}")
     raise
+
 
 def set_seed(seed: int):
     """Sets the random seed for reproducibility."""
@@ -92,9 +80,11 @@
     torch.backends.cudnn.deterministic = True
     torch.backends.cudnn.benchmark = False
 
+
 def count_effective_length(text):
     """Counts effective length treating [S1] and [S2] as single characters."""
     return len(text.replace("[S1]", "¤").replace("[S2]", "¤"))
+
 
 def auto_adjust_chunk_size(text, user_chunk_size):
     """Auto-adjusts chunk size if turbo mode is enabled."""
@@ -135,10 +125,12 @@
 
     return chunks
 
+
 def batch_chunks(chunks, batch_size):
     """Yield successive batches of chunks."""
     for i in range(0, len(chunks), batch_size):
-        yield chunks[i:i + batch_size]
+        yield chunks[i : i + batch_size]
+
 
 def split_lines_greedy(lines, chunk_size):
     """Greedily split lines into chunks of up to chunk_size lines."""
@@ -150,9 +142,10 @@
             chunks.append("\n".join(lines[i:]))
             break
         else:
-            chunks.append("\n".join(lines[i:i+chunk_size]))
+            chunks.append("\n".join(lines[i : i + chunk_size]))
             i += chunk_size
     return chunks
+
 
 def set_seed(seed: int):
     """Sets the random seed for reproducibility."""
@@ -176,10 +169,7 @@
     top_p: float,
     cfg_filter_top_k: int,
     speed_factor: float,
-<<<<<<< HEAD
     chunk_size: int,
-=======
->>>>>>> 02951bc4
     seed: Optional[int] = None,
 ):
     """
@@ -191,21 +181,13 @@
     console_output_buffer = io.StringIO()
 
     with contextlib.redirect_stdout(console_output_buffer):
-<<<<<<< HEAD
         # Validation
         if not text_input or text_input.isspace():
             raise gr.Error("Text input cannot be empty.")
-=======
-        # Prepend transcript text if audio_prompt provided
-        if audio_prompt_input and audio_prompt_text_input and not audio_prompt_text_input.isspace():
-            text_input = audio_prompt_text_input + "\n" + text_input
-            text_input = text_input.strip()
->>>>>>> 02951bc4
 
         if audio_prompt_input and (not audio_prompt_text_input or audio_prompt_text_input.isspace()):
             raise gr.Error("Audio Prompt Text input cannot be empty.")
 
-<<<<<<< HEAD
         # Set and Display Generation Seed
         if seed is None or seed < 0:
             seed = random.randint(0, 2**32 - 1)
@@ -228,35 +210,10 @@
                     with tempfile.NamedTemporaryFile(mode="wb", suffix=".wav", delete=False) as f_audio:
                         temp_audio_prompt_path = f_audio.name
 
-=======
-        if not text_input or text_input.isspace():
-            raise gr.Error("Text input cannot be empty.")
-
-        # Preprocess Audio
-        temp_txt_file_path = None
-        temp_audio_prompt_path = None
-        output_audio = (44100, np.zeros(1, dtype=np.float32))
-
-        try:
-            prompt_path_for_generate = None
-            if audio_prompt_input is not None:
-                sr, audio_data = audio_prompt_input
-                # Check if audio_data is valid
-                if audio_data is None or audio_data.size == 0 or audio_data.max() == 0:  # Check for silence/empty
-                    gr.Warning("Audio prompt seems empty or silent, ignoring prompt.")
-                else:
-                    # Save prompt audio to a temporary WAV file
-                    with tempfile.NamedTemporaryFile(mode="wb", suffix=".wav", delete=False) as f_audio:
-                        temp_audio_prompt_path = f_audio.name  # Store path for cleanup
-
-                        # Basic audio preprocessing for consistency
-                        # Convert to float32 in [-1, 1] range if integer type
->>>>>>> 02951bc4
                         if np.issubdtype(audio_data.dtype, np.integer):
                             max_val = np.iinfo(audio_data.dtype).max
                             audio_data = audio_data.astype(np.float32) / max_val
                         elif not np.issubdtype(audio_data.dtype, np.floating):
-<<<<<<< HEAD
                             try:
                                 audio_data = audio_data.astype(np.float32)
                             except Exception as conv_e:
@@ -286,7 +243,8 @@
 
             for batch_idx, chunk_batch in enumerate(batch_chunks(chunks, batch_size)):
                 print(
-                    f"Generating batch {batch_idx + 1}/{(len(chunks) + batch_size - 1) // batch_size} with {len(chunk_batch)} chunks...")
+                    f"Generating batch {batch_idx + 1}/{(len(chunks) + batch_size - 1) // batch_size} with {len(chunk_batch)} chunks..."
+                )
 
                 batch_input_text = "\n".join(chunk.strip() for chunk in chunk_batch).strip()
 
@@ -342,7 +300,9 @@
                     x_resampled = np.linspace(0, original_len - 1, target_len)
                     resampled_audio_np = np.interp(x_resampled, x_original, output_audio_np)
                     output_audio = (output_sr, resampled_audio_np.astype(np.float32))
-                    print(f"Resampled audio from {original_len} to {target_len} samples for {speed_factor:.2f}x speed.")
+                    print(
+                        f"Resampled audio from {original_len} to {target_len} samples for {speed_factor:.2f}x speed."
+                    )
                 else:
                     output_audio = (output_sr, output_audio_np)
                     print(f"Skipping audio speed adjustment (factor: {speed_factor:.2f}).")
@@ -360,6 +320,7 @@
         except Exception as e:
             print(f"Error during inference: {e}")
             import traceback
+
             traceback.print_exc()
             raise gr.Error(f"Inference failed: {e}")
 
@@ -383,139 +344,6 @@
         print(f"Garbage collection failed: {e}")
     finally:
         print("Generation completed")
-=======
-                            gr.Warning(f"Unsupported audio prompt dtype {audio_data.dtype}, attempting conversion.")
-                            # Attempt conversion, might fail for complex types
-                            try:
-                                audio_data = audio_data.astype(np.float32)
-                            except Exception as conv_e:
-                                raise gr.Error(f"Failed to convert audio prompt to float32: {conv_e}")
-
-                        # Ensure mono (average channels if stereo)
-                        if audio_data.ndim > 1:
-                            if audio_data.shape[0] == 2:  # Assume (2, N)
-                                audio_data = np.mean(audio_data, axis=0)
-                            elif audio_data.shape[1] == 2:  # Assume (N, 2)
-                                audio_data = np.mean(audio_data, axis=1)
-                            else:
-                                gr.Warning(
-                                    f"Audio prompt has unexpected shape {audio_data.shape}, taking first channel/axis."
-                                )
-                                audio_data = (
-                                    audio_data[0] if audio_data.shape[0] < audio_data.shape[1] else audio_data[:, 0]
-                                )
-                            audio_data = np.ascontiguousarray(audio_data)  # Ensure contiguous after slicing/mean
-
-                        # Write using soundfile
-                        try:
-                            sf.write(
-                                temp_audio_prompt_path, audio_data, sr, subtype="FLOAT"
-                            )  # Explicitly use FLOAT subtype
-                            prompt_path_for_generate = temp_audio_prompt_path
-                            print(f"Created temporary audio prompt file: {temp_audio_prompt_path} (orig sr: {sr})")
-                        except Exception as write_e:
-                            print(f"Error writing temporary audio file: {write_e}")
-                            raise gr.Error(f"Failed to save audio prompt: {write_e}")
-
-            # Set and Display Generation Seed
-            if seed is None or seed < 0:
-                seed = random.randint(0, 2**32 - 1)
-                print(f"\nNo seed provided, generated random seed: {seed}\n")
-            else:
-                print(f"\nUsing user-selected seed: {seed}\n")
-            set_seed(seed)
-
-            # Run Generation
-            print(f'Generating speech: \n"{text_input}"\n')
-
-            start_time = time.time()
-
-            # Use torch.inference_mode() context manager for the generation call
-            with torch.inference_mode():
-                output_audio_np = model.generate(
-                    text_input,
-                    max_tokens=max_new_tokens,
-                    cfg_scale=cfg_scale,
-                    temperature=temperature,
-                    top_p=top_p,
-                    cfg_filter_top_k=cfg_filter_top_k,  # Pass the value here
-                    use_torch_compile=False,  # Keep False for Gradio stability
-                    audio_prompt=prompt_path_for_generate,
-                    verbose=True,
-                )
-
-            end_time = time.time()
-            print(f"Generation finished in {end_time - start_time:.2f} seconds.\n")
-
-            # 4. Convert Codes to Audio
-            if output_audio_np is not None:
-                # Get sample rate from the loaded DAC model
-                output_sr = 44100
-
-                # --- Slow down audio ---
-                original_len = len(output_audio_np)
-                # Ensure speed_factor is positive and not excessively small/large to avoid issues
-                speed_factor = max(0.1, min(speed_factor, 5.0))
-                target_len = int(original_len / speed_factor)  # Target length based on speed_factor
-                if target_len != original_len and target_len > 0:  # Only interpolate if length changes and is valid
-                    x_original = np.arange(original_len)
-                    x_resampled = np.linspace(0, original_len - 1, target_len)
-                    resampled_audio_np = np.interp(x_resampled, x_original, output_audio_np)
-                    output_audio = (
-                        output_sr,
-                        resampled_audio_np.astype(np.float32),
-                    )  # Use resampled audio
-                    print(
-                        f"Resampled audio from {original_len} to {target_len} samples for {speed_factor:.2f}x speed."
-                    )
-                else:
-                    output_audio = (
-                        output_sr,
-                        output_audio_np,
-                    )  # Keep original if calculation fails or no change
-                    print(f"Skipping audio speed adjustment (factor: {speed_factor:.2f}).")
-                # --- End slowdown ---
-
-                print(f"Audio conversion successful. Final shape: {output_audio[1].shape}, Sample Rate: {output_sr}")
-
-                # Explicitly convert to int16 to prevent Gradio warning
-                if output_audio[1].dtype == np.float32 or output_audio[1].dtype == np.float64:
-                    audio_for_gradio = np.clip(output_audio[1], -1.0, 1.0)
-                    audio_for_gradio = (audio_for_gradio * 32767).astype(np.int16)
-                    output_audio = (output_sr, audio_for_gradio)
-                    print("Converted audio to int16 for Gradio output.")
-
-            else:
-                print("\nGeneration finished, but no valid tokens were produced.")
-                # Return default silence
-                gr.Warning("Generation produced no output.")
-
-        except Exception as e:
-            print(f"Error during inference: {e}")
-            import traceback
-
-            traceback.print_exc()
-            # Re-raise as Gradio error to display nicely in the UI
-            raise gr.Error(f"Inference failed: {e}")
-
-        finally:
-            # Cleanup Temporary Files defensively
-            if temp_txt_file_path and Path(temp_txt_file_path).exists():
-                try:
-                    Path(temp_txt_file_path).unlink()
-                    print(f"Deleted temporary text file: {temp_txt_file_path}")
-                except OSError as e:
-                    print(f"Warning: Error deleting temporary text file {temp_txt_file_path}: {e}")
-            if temp_audio_prompt_path and Path(temp_audio_prompt_path).exists():
-                try:
-                    Path(temp_audio_prompt_path).unlink()
-                    print(f"Deleted temporary audio prompt file: {temp_audio_prompt_path}")
-                except OSError as e:
-                    print(f"Warning: Error deleting temporary audio prompt file {temp_audio_prompt_path}: {e}")
-
-        # After generation, capture the printed output
-        console_output = console_output_buffer.getvalue()
->>>>>>> 02951bc4
 
     return output_audio, seed, console_output
 
@@ -568,7 +396,7 @@
                     value=0,
                     precision=0,
                     step=1,
-                    info="If 0, auto-selects chunk size for optimal speed. Otherwise, set number of effective characters per generation chunk."
+                    info="If 0, auto-selects chunk size for optimal speed. Otherwise, set number of effective characters per generation chunk.",
                 )
                 max_new_tokens = gr.Slider(
                     label="Max New Tokens (Audio Length)",
@@ -635,18 +463,8 @@
                 type="numpy",
                 autoplay=False,
             )
-<<<<<<< HEAD
-            seed_output = gr.Textbox(
-                label="Generation Seed",
-                interactive=False
-            )
-            console_output = gr.Textbox(
-                label="Console Output Log", lines=10, interactive=False
-            )
-=======
             seed_output = gr.Textbox(label="Generation Seed", interactive=False)
             console_output = gr.Textbox(label="Console Output Log", lines=10, interactive=False)
->>>>>>> 02951bc4
 
     # Link button click to function
     run_button.click(
@@ -661,21 +479,14 @@
             top_p,
             cfg_filter_top_k,
             speed_factor_slider,
-<<<<<<< HEAD
             chunk_size,
-=======
->>>>>>> 02951bc4
             seed_input,
         ],
         outputs=[
             audio_output,
             seed_output,
             console_output,
-<<<<<<< HEAD
-                 ],  # Add status_output here if using it
-=======
         ],  # Add status_output here if using it
->>>>>>> 02951bc4
         api_name="generate_audio",
     )
 
@@ -689,15 +500,10 @@
             3.0,
             1.8,
             0.95,
-<<<<<<< HEAD
             35,
             0.94,
             4,
             -1,
-=======
-            45,
-            1.0,
->>>>>>> 02951bc4
         ],
         [
             "[S1] Open weights text to dialogue model. \n[S2] You get full control over scripts and voices. \n[S1] I'm biased, but I think we clearly won. \n[S2] Hard to disagree. (laughs) \n[S1] Thanks for listening to this demo. \n[S2] Try it now on Git hub and Hugging Face. \n[S1] If you liked our model, please give us a star and share to your friends. \n[S2] This was Nari Labs.",
@@ -706,15 +512,10 @@
             3.0,
             1.8,
             0.95,
-<<<<<<< HEAD
             35,
             0.94,
             4,
             -1,
-=======
-            45,
-            1.0,
->>>>>>> 02951bc4
         ],
     ]
 
@@ -730,10 +531,7 @@
                 top_p,
                 cfg_filter_top_k,
                 speed_factor_slider,
-<<<<<<< HEAD
                 chunk_size,
-=======
->>>>>>> 02951bc4
                 seed_input,
             ],
             outputs=[audio_output],
