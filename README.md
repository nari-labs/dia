<p align="center">
<a href="https://github.com/nari-labs/dia">
<img src="./dia/static/images/banner.png">
</a>
</p>
<p align="center">
<a href="https://tally.so/r/meokbo" target="_blank"><img alt="Static Badge" src="https://img.shields.io/badge/Join-Waitlist-white?style=for-the-badge"></a>
<a href="https://discord.gg/bJq6vjRRKv" target="_blank"><img src="https://img.shields.io/badge/Discord-Join%20Chat-7289DA?logo=discord&style=for-the-badge"></a>
<a href="https://github.com/nari-labs/dia/blob/main/LICENSE" target="_blank"><img src="https://img.shields.io/badge/License-Apache_2.0-blue.svg?style=for-the-badge" alt="LICENSE"></a>
</p>
<p align="center">
<a href="https://huggingface.co/nari-labs/Dia-1.6B"><img src="https://huggingface.co/datasets/huggingface/badges/resolve/main/model-on-hf-lg-dark.svg" alt="Dataset on HuggingFace" height=42 ></a>
<a href="https://huggingface.co/spaces/nari-labs/Dia-1.6B"><img src="https://huggingface.co/datasets/huggingface/badges/resolve/main/open-in-hf-spaces-lg-dark.svg" alt="Space on HuggingFace" height=38></a>
<a href="https://colab.research.google.com/github/nari-labs/dia/blob/main/Dia_1.6_colab.ipynb"><img src="https://colab.research.google.com/assets/colab-badge.svg" alt="Run on Colab" height=34></a>
</p>

Dia is a 1.6B parameter text to speech model created by Nari Labs.

Dia **directly generates highly realistic dialogue from a transcript**. You can condition the output on audio, enabling emotion and tone control. The model can also produce nonverbal communications like laughter, coughing, clearing throat, etc.

To accelerate research, we are providing access to pretrained model checkpoints and inference code. The model weights are hosted on [Hugging Face](https://huggingface.co/nari-labs/Dia-1.6B). The model only supports English generation at the moment.

We also provide a [demo page](https://yummy-fir-7a4.notion.site/dia) comparing our model to [ElevenLabs Studio](https://elevenlabs.io/studio) and [Sesame CSM-1B](https://github.com/SesameAILabs/csm).

- (Update) We have a ZeroGPU Space running! Try it now [here](https://huggingface.co/spaces/nari-labs/Dia-1.6B). Thanks to the HF team for the support :)
<<<<<<< HEAD
- (Update) We have added an Ipynb file so you can directly test it on colab too. Have Fun! [![Open In Colab](https://colab.research.google.com/assets/colab-badge.svg)](https://colab.research.google.com/github/nari-labs/dia/blob/main/Dia_1.6_colab.ipynb)
- Join our [discord server](https://discord.gg/gcMTW7XA) for community support and access to new features.
=======
- Join our [discord server](https://discord.gg/bJq6vjRRKv) for community support and access to new features.
>>>>>>> 9b63b01e
- Play with a larger version of Dia: generate fun conversations, remix content, and share with friends. 🔮 Join the [waitlist](https://tally.so/r/meokbo) for early access.

## Generation Guidelines

- Keep input text length moderate 
    - Short input (corresponding to under 5s of audio) will sound unnatural
    - Very long input (corresponding to over 20s of audio) will make the speech unnaturally fast.
- Use non-verbal tags sparingly, from the list in the README. Overusing or using unlisted non-verbals may cause weird artifacts.
- Always begin input text with `[S1]`, and always alternate between `[S1]` and `[S2]` (i.e. `[S1]`... `[S1]`... is not good)
- When using audio prompts (voice cloning), follow these instructions carefully:
    - Provide the transcript of the to-be cloned audio before the generation text.
    - Transcript must use `[S1]`, `[S2]` speaker tags correctly (i.e. single speaker: `[S1]`..., two speakers: `[S1]`... `[S2]`...)
    - Duration of the to-be cloned audio should be 5~10 seconds for the best results.
        (Keep in mind: 1 second ≈ 86 tokens)
- Put `[S1]` or `[S2]` (the second-to-last speaker's tag) at the end of the audio to improve audio quality at the end

### Install via pip

```bash
# Install directly from GitHub
pip install git+https://github.com/nari-labs/dia.git
```

### Set HF_TOKEN ENV var

```bash
# Set the HF_TOKEN ENV var to auto download config from HF Hub
export HF_TOKEN="your token"
```

### Run the Gradio UI

This will open a Gradio UI that you can work on.

```bash
git clone https://github.com/nari-labs/dia.git
cd dia && uv run app.py
```

or if you do not have `uv` pre-installed:

```bash
git clone https://github.com/nari-labs/dia.git
cd dia
python -m venv .venv
source .venv/bin/activate
pip install -e .
python app.py
```

Note that the model was not fine-tuned on a specific voice. Hence, you will get different voices every time you run the model.
You can keep speaker consistency by either adding an audio prompt (a guide coming VERY soon - try it with the second example on Gradio for now), or fixing the seed.

## Features

- Generate dialogue via `[S1]` and `[S2]` tag
- Generate non-verbal like `(laughs)`, `(coughs)`, etc.
  - Below verbal tags will be recognized, but might result in unexpected output.
  - `(laughs), (clears throat), (sighs), (gasps), (coughs), (singing), (sings), (mumbles), (beep), (groans), (sniffs), (claps), (screams), (inhales), (exhales), (applause), (burps), (humming), (sneezes), (chuckle), (whistles)`
- Voice cloning. See [`example/voice_clone.py`](example/voice_clone.py) for more information.
  - In the Hugging Face space, you can upload the audio you want to clone and place its transcript before your script. Make sure the transcript follows the required format. The model will then output only the content of your script.

## ⚙️ Usage

### As a Python Library

```python
from dia.model import Dia


model = Dia.from_pretrained("nari-labs/Dia-1.6B", compute_dtype="float16")

text = "[S1] Dia is an open weights text to dialogue model. [S2] You get full control over scripts and voices. [S1] Wow. Amazing. (laughs) [S2] Try it now on Git hub or Hugging Face."

output = model.generate(text, use_torch_compile=True, verbose=True)

model.save_audio("simple.mp3", output)
```

If you're on Mac with Apple Silicon, you can use the following code to make it work. For MPS to work `use_torch_compile` must be set to `False`. As that feature isn't supported yet.

```python
from dia.model import Dia


model = Dia.from_pretrained("nari-labs/Dia-1.6B", compute_dtype="float16")

text = "[S1] Dia is an open weights text to dialogue model. [S2] You get full control over scripts and voices. [S1] Wow. Amazing. (laughs) [S2] Try it now on Git hub or Hugging Face."

# It is important to set the `use_torch_compile` argument to `False` when using Dia on MacOS.
# This is because the `torch.compile` function is not supported on MacOS.
output = model.generate(text, use_torch_compile=False, verbose=True)

model.save_audio("simple.mp3", output)
```

A pypi package and a working CLI tool will be available soon.

## 💻 Hardware and Inference Speed

Dia has been tested on only GPUs (pytorch 2.0+, CUDA 12.6). CPU support is to be added soon.
The initial run will take longer as the Descript Audio Codec also needs to be downloaded.

These are the speed we benchmarked in RTX 4090.

| precision | realtime factor w/ compile | realtime factor w/o compile | VRAM |
|:-:|:-:|:-:|:-:|
| `bfloat16` | x2.1 | x1.5 | ~10GB |
| `float16` | x2.2 | x1.3 | ~10GB |
| `float32` | x1 | x0.9 | ~13GB |

We will be adding a quantized version in the future.

If you don't have hardware available or if you want to play with bigger versions of our models, join the waitlist [here](https://tally.so/r/meokbo).

## 🪪 License

This project is licensed under the Apache License 2.0 - see the [LICENSE](LICENSE) file for details.

## ⚠️ Disclaimer

This project offers a high-fidelity speech generation model intended for research and educational use. The following uses are **strictly forbidden**:

- **Identity Misuse**: Do not produce audio resembling real individuals without permission.
- **Deceptive Content**: Do not use this model to generate misleading content (e.g. fake news)
- **Illegal or Malicious Use**: Do not use this model for activities that are illegal or intended to cause harm.

By using this model, you agree to uphold relevant legal standards and ethical responsibilities. We **are not responsible** for any misuse and firmly oppose any unethical usage of this technology.

## 🔭 TODO / Future Work

- Docker support for ARM architecture and MacOS.
- Optimize inference speed.
- Add quantization for memory efficiency.

## 🤝 Contributing

We are a tiny team of 1 full-time and 1 part-time research-engineers. We are extra-welcome to any contributions!
Join our [Discord Server](https://discord.gg/bJq6vjRRKv) for discussions.

## 🤗 Acknowledgements

- We thank the [Google TPU Research Cloud program](https://sites.research.google/trc/about/) for providing computation resources.
- Our work was heavily inspired by [SoundStorm](https://arxiv.org/abs/2305.09636), [Parakeet](https://jordandarefsky.com/blog/2024/parakeet/), and [Descript Audio Codec](https://github.com/descriptinc/descript-audio-codec).
- Hugging Face for providing the ZeroGPU Grant.
- "Nari" is a pure Korean word for lily.
- We thank Jason Y. for providing help with data filtering.


## ⭐ Star History

<a href="https://www.star-history.com/#nari-labs/dia&Date">
 <picture>
   <source media="(prefers-color-scheme: dark)" srcset="https://api.star-history.com/svg?repos=nari-labs/dia&type=Date&theme=dark" />
   <source media="(prefers-color-scheme: light)" srcset="https://api.star-history.com/svg?repos=nari-labs/dia&type=Date" />
   <img alt="Star History Chart" src="https://api.star-history.com/svg?repos=nari-labs/dia&type=Date" />
 </picture>
</a><|MERGE_RESOLUTION|>--- conflicted
+++ resolved
@@ -23,12 +23,8 @@
 We also provide a [demo page](https://yummy-fir-7a4.notion.site/dia) comparing our model to [ElevenLabs Studio](https://elevenlabs.io/studio) and [Sesame CSM-1B](https://github.com/SesameAILabs/csm).
 
 - (Update) We have a ZeroGPU Space running! Try it now [here](https://huggingface.co/spaces/nari-labs/Dia-1.6B). Thanks to the HF team for the support :)
-<<<<<<< HEAD
 - (Update) We have added an Ipynb file so you can directly test it on colab too. Have Fun! [![Open In Colab](https://colab.research.google.com/assets/colab-badge.svg)](https://colab.research.google.com/github/nari-labs/dia/blob/main/Dia_1.6_colab.ipynb)
 - Join our [discord server](https://discord.gg/gcMTW7XA) for community support and access to new features.
-=======
-- Join our [discord server](https://discord.gg/bJq6vjRRKv) for community support and access to new features.
->>>>>>> 9b63b01e
 - Play with a larger version of Dia: generate fun conversations, remix content, and share with friends. 🔮 Join the [waitlist](https://tally.so/r/meokbo) for early access.
 
 ## Generation Guidelines
